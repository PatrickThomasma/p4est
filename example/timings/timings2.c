--- conflicted
+++ resolved
@@ -640,11 +640,7 @@
     p4est_nodes_destroy (nodes);
   }
 
-<<<<<<< HEAD
-  if (repartition_lnodes) {
-=======
   if (!skip_lnodes && repartition_lnodes) {
->>>>>>> 5b3f4a3f
     p4est_partition_lnodes (p4est, ghost, 1, 0);
     p4est_ghost_destroy (ghost);
     ghost = p4est_ghost_new (p4est, P4EST_CONNECT_FULL);

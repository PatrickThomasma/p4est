/*
  This file is part of p4est.
  p4est is a C library to manage a parallel collection of quadtrees and/or
  octrees.

  Copyright (C) 2007 Carsten Burstedde, Lucas Wilcox.

  This program is free software: you can redistribute it and/or modify
  it under the terms of the GNU General Public License as published by
  the Free Software Foundation, either version 3 of the License, or
  (at your option) any later version.

  This program is distributed in the hope that it will be useful,
  but WITHOUT ANY WARRANTY; without even the implied warranty of
  MERCHANTABILITY or FITNESS FOR A PARTICULAR PURPOSE.  See the
  GNU General Public License for more details.

  You should have received a copy of the GNU General Public License
  along with this program.  If not, see <http://www.gnu.org/licenses/>.
*/

#include <p4est_algorithms.h>
#include <p4est_base.h>
#include <p4est_vtk.h>

typedef struct
{
  int32_t             a;
  int64_t             sum;
}
user_data_t;

static void
init_fn (p4est_t * p4est, int32_t which_tree, p4est_quadrant_t * quadrant)
{
  user_data_t        *data = quadrant->user_data;

  data->a = which_tree;
  data->sum = quadrant->x + quadrant->y + quadrant->level;
}

static int
refine_fn (p4est_t * p4est, int32_t which_tree, p4est_quadrant_t * quadrant)
{
  if (quadrant->level >= 6) {
    return 0;
  }
  if (quadrant->x == (1 << (P4EST_MAXLEVEL)) - (1 << (P4EST_MAXLEVEL - 2)) &&
      quadrant->y == (1 << (P4EST_MAXLEVEL)) - (1 << (P4EST_MAXLEVEL - 2))) {
    return 1;
  }
  if (quadrant->x >= (1 << (P4EST_MAXLEVEL - 2))) {
    return 0;
  }

  return 1;
}

int
main (int argc, char **argv)
{
#ifdef HAVE_MPI
  int                 mpiret;
#endif
  MPI_Comm            mpicomm;
  p4est_t            *p4est;
  p4est_connectivity_t *connectivity;
  int32_t             num_procs, rank;
  int32_t             i;
  int32_t             num_quadrants_on_last;
  int32_t            *num_quadrants_in_proc;
<<<<<<< HEAD
=======
  int32_t            *num_quadrants_in_proc_check;
  int                 t, q;
  p4est_quadrant_t   *quad;
  p4est_tree_t       *tree;
  user_data_t        *user_data;
  int64_t             sum;
>>>>>>> 3febe67a
  unsigned            crc;

  mpicomm = MPI_COMM_NULL;
#ifdef HAVE_MPI
  mpiret = MPI_Init (&argc, &argv);
  P4EST_CHECK_MPI (mpiret);
  mpicomm = MPI_COMM_WORLD;
#endif

  /* create connectivity and forest structures */
  connectivity = p4est_connectivity_new_corner ();
  p4est = p4est_new (mpicomm, NULL, connectivity,
                     sizeof (user_data_t), init_fn);

  num_procs = p4est->mpisize;
  rank = p4est->mpirank;

  num_quadrants_in_proc = P4EST_ALLOC (int32_t, num_procs);
  P4EST_CHECK_ALLOC (num_quadrants_in_proc);

  /* refine and balance to make the number of elements interesting */
  p4est_refine (p4est, refine_fn, init_fn);

  /* Set an arbitrary partition.
   *
   * Since this is just a test we assume the global number of
   * quadrants will fit in an int32_t
   */
  num_quadrants_on_last = (int32_t) p4est->global_num_quadrants;
  for (i = 0; i < num_procs - 1; ++i) {
    num_quadrants_in_proc[i] = i + 1;
    num_quadrants_on_last -= i + 1;
  }
  num_quadrants_in_proc[num_procs - 1] = num_quadrants_on_last;
  P4EST_CHECK_ABORT (num_quadrants_on_last > 0,
                     "Negative number of quadrants on the last processor");

  /* Save a checksum of the original forest */
  crc = p4est_checksum (p4est);

  /* partition the forest */
  p4est_partition_given (p4est, num_quadrants_in_proc);

  /* Double check that we didn't loose any quads */
  P4EST_CHECK_ABORT (crc == p4est_checksum (p4est),
                     "bad checksum, missing a quad");

  /* count the actual number of quadrants per proc */
  P4EST_CHECK_ABORT (num_quadrants_in_proc[rank]
                     == p4est->local_num_quadrants,
                     "partition failed, wrong number of quadrants");

  for (t = p4est->first_local_tree; t <= p4est->last_local_tree; ++t) {
    tree = p4est_array_index (p4est->trees, t);
    for (q = 0; q < tree->quadrants->elem_count; ++q) {
      quad = p4est_array_index (tree->quadrants, q);
      user_data = (user_data_t *) quad->user_data;
      sum = quad->x + quad->y + quad->level;

      P4EST_CHECK_ABORT (user_data->a == t, "bad user_data, a");
      P4EST_CHECK_ABORT (user_data->sum == sum, "bad user_data, sum");
    }
  }

  /* clean up and exit */
  P4EST_FREE (num_quadrants_in_proc);
  p4est_destroy (p4est);
  p4est_connectivity_destroy (connectivity);
  p4est_memory_check ();

#ifdef HAVE_MPI
  mpiret = MPI_Finalize ();
  P4EST_CHECK_MPI (mpiret);
#endif

  return 0;
}

/* EOF simple.c */<|MERGE_RESOLUTION|>--- conflicted
+++ resolved
@@ -69,15 +69,11 @@
   int32_t             i;
   int32_t             num_quadrants_on_last;
   int32_t            *num_quadrants_in_proc;
-<<<<<<< HEAD
-=======
-  int32_t            *num_quadrants_in_proc_check;
   int                 t, q;
   p4est_quadrant_t   *quad;
   p4est_tree_t       *tree;
   user_data_t        *user_data;
   int64_t             sum;
->>>>>>> 3febe67a
   unsigned            crc;
 
   mpicomm = MPI_COMM_NULL;

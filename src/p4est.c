--- conflicted
+++ resolved
@@ -3433,10 +3433,7 @@
   sc_io_source_t     *src;
 
   P4EST_GLOBAL_PRODUCTIONF ("Into " P4EST_STRING "_load %s\n", filename);
-<<<<<<< HEAD
   p4est_log_indent_push ();
-=======
->>>>>>> e47356db
 
   /* open file on all processors */
 
@@ -3449,10 +3446,7 @@
   retval = sc_io_source_destroy (src);
   SC_CHECK_ABORT (!retval, "source destroy");
 
-<<<<<<< HEAD
   p4est_log_indent_pop ();
-=======
->>>>>>> e47356db
   P4EST_GLOBAL_PRODUCTIONF
     ("Done " P4EST_STRING "_load with %lld total quadrants\n",
      (long long) p4est->global_num_quadrants);
@@ -3632,9 +3626,6 @@
 
   /* assert that we loaded a valid forest and return */
   SC_CHECK_ABORT (p4est_is_valid (p4est), "invalid forest");
-<<<<<<< HEAD
-=======
-
->>>>>>> e47356db
+
   return p4est;
 }
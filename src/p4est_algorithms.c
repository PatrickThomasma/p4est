/*
  This file is part of p4est.
  p4est is a C library to manage a collection (a forest) of multiple
  connected adaptive quadtrees or octrees in parallel.

  Copyright (C) 2010 The University of Texas System
  Written by Carsten Burstedde, Lucas C. Wilcox, and Tobin Isaac

  p4est is free software; you can redistribute it and/or modify
  it under the terms of the GNU General Public License as published by
  the Free Software Foundation; either version 2 of the License, or
  (at your option) any later version.

  p4est is distributed in the hope that it will be useful,
  but WITHOUT ANY WARRANTY; without even the implied warranty of
  MERCHANTABILITY or FITNESS FOR A PARTICULAR PURPOSE.  See the
  GNU General Public License for more details.

  You should have received a copy of the GNU General Public License
  along with p4est; if not, write to the Free Software Foundation, Inc.,
  51 Franklin Street, Fifth Floor, Boston, MA 02110-1301, USA.
*/

#ifdef P4_TO_P8
#include <p8est_algorithms.h>
#include <p8est_bits.h>
#include <p8est_communication.h>
#include <p8est_search.h>
#include <p8est_balance.h>
#else
#include <p4est_algorithms.h>
#include <p4est_bits.h>
#include <p4est_communication.h>
#include <p4est_search.h>
#include <p4est_balance.h>
#endif /* !P4_TO_P8 */

/* htonl is in either of these two */
#ifdef P4EST_HAVE_ARPA_NET_H
#include <arpa/inet.h>
#endif
#ifdef P4EST_HAVE_NETINET_IN_H
#include <netinet/in.h>
#endif

#ifndef P4_TO_P8

/* *INDENT-OFF* */

/** Store the number of quadrants to add for complete and balance stages. */
static const int    p4est_balance_count[P4EST_DIM + 1] =
{ 5, 7, 8 };

/** Store coordinates of quadrants to add for balancing. */
static const p4est_qcoord_t p4est_balance_coord[8][P4EST_DIM] =
{ /* faces */
  { -1,  1 },
  {  2,  0 },
  {  1, -1 },
  {  0,  2 },
  /* corners */
  { -1, -1 },
  {  2, -1 },
  { -1,  2 },
  {  2,  2 }};

/** Offset for corners into p4est_balance_coord */
static const int    pbco = P4EST_FACES;

/* *INDENT-ON* */

#endif /* !P4_TO_P8 */

void
p4est_quadrant_init_data (p4est_t * p4est, p4est_topidx_t which_tree,
                          p4est_quadrant_t * quad, p4est_init_t init_fn)
{
  P4EST_ASSERT (p4est_quadrant_is_extended (quad));

  if (p4est->data_size > 0) {
    quad->p.user_data = sc_mempool_alloc (p4est->user_data_pool);
  }
  else {
    quad->p.user_data = NULL;
  }
  if (init_fn != NULL && p4est_quadrant_is_inside_root (quad)) {
    init_fn (p4est, which_tree, quad);
  }
}

void
p4est_quadrant_free_data (p4est_t * p4est, p4est_quadrant_t * quad)
{
  P4EST_ASSERT (p4est_quadrant_is_extended (quad));

  if (p4est->data_size > 0) {
    sc_mempool_free (p4est->user_data_pool, quad->p.user_data);
  }
  quad->p.user_data = NULL;
}

unsigned
p4est_quadrant_checksum (sc_array_t * quadrants,
                         sc_array_t * checkarray, size_t first_quadrant)
{
  int                 own_check;
  size_t              kz, qcount;
  unsigned            crc;
  uint32_t           *check;
  p4est_quadrant_t   *q;

  qcount = quadrants->elem_count;

  P4EST_ASSERT (quadrants->elem_size == sizeof (p4est_quadrant_t));
  P4EST_ASSERT (first_quadrant <= qcount);

  if (checkarray == NULL) {
    checkarray = sc_array_new (4);
    own_check = 1;
  }
  else {
    P4EST_ASSERT (checkarray->elem_size == 4);
    own_check = 0;
  }

  sc_array_resize (checkarray, (qcount - first_quadrant) * (P4EST_DIM + 1));
  for (kz = first_quadrant; kz < qcount; ++kz) {
    q = p4est_quadrant_array_index (quadrants, kz);
    P4EST_ASSERT (p4est_quadrant_is_extended (q));
    check =
      (uint32_t *) sc_array_index (checkarray,
                                   (kz - first_quadrant) * (P4EST_DIM + 1));
    check[0] = htonl ((uint32_t) q->x);
    check[1] = htonl ((uint32_t) q->y);
#ifdef P4_TO_P8
    check[2] = htonl ((uint32_t) q->z);
#endif
    check[P4EST_DIM] = htonl ((uint32_t) q->level);
  }
  crc = sc_array_checksum (checkarray);

  if (own_check) {
    sc_array_destroy (checkarray);
  }

  return crc;
}

int
p4est_tree_is_sorted (p4est_tree_t * tree)
{
  size_t              iz;
  p4est_quadrant_t   *q1, *q2;
  sc_array_t         *tquadrants = &tree->quadrants;

  if (tquadrants->elem_count <= 1) {
    return 1;
  }

  q1 = p4est_quadrant_array_index (tquadrants, 0);
  for (iz = 1; iz < tquadrants->elem_count; ++iz) {
    q2 = p4est_quadrant_array_index (tquadrants, iz);
    if (p4est_quadrant_compare (q1, q2) >= 0) {
      return 0;
    }
    q1 = q2;
  }

  return 1;
}

int
p4est_tree_is_linear (p4est_tree_t * tree)
{
  size_t              iz;
  p4est_quadrant_t   *q1, *q2;
  sc_array_t         *tquadrants = &tree->quadrants;

  if (tquadrants->elem_count <= 1) {
    return 1;
  }

  q1 = p4est_quadrant_array_index (tquadrants, 0);
  for (iz = 1; iz < tquadrants->elem_count; ++iz) {
    q2 = p4est_quadrant_array_index (tquadrants, iz);
    if (p4est_quadrant_compare (q1, q2) >= 0) {
      return 0;
    }
    if (p4est_quadrant_is_ancestor (q1, q2)) {
      return 0;
    }
    q1 = q2;
  }

  return 1;
}

int
p4est_tree_is_almost_sorted (p4est_tree_t * tree, int check_linearity)
{
  size_t              iz;
  int                 face_contact1;
  int                 face_contact2;
  int                 out_axis[P4EST_DIM];
  p4est_quadrant_t   *q1, *q2;
  sc_array_t         *tquadrants = &tree->quadrants;

  if (tquadrants->elem_count <= 1) {
    return 1;
  }

  q1 = p4est_quadrant_array_index (tquadrants, 0);
  face_contact1 = 0;
  face_contact1 |= ((q1->x < 0) ? 0x01 : 0);
  face_contact1 |= ((q1->x >= P4EST_ROOT_LEN) ? 0x02 : 0);
  face_contact1 |= ((q1->y < 0) ? 0x04 : 0);
  face_contact1 |= ((q1->y >= P4EST_ROOT_LEN) ? 0x08 : 0);
#ifdef P4_TO_P8
  face_contact1 |= ((q1->z < 0) ? 0x10 : 0);
  face_contact1 |= ((q1->z >= P4EST_ROOT_LEN) ? 0x20 : 0);
#endif
  for (iz = 1; iz < tquadrants->elem_count; ++iz) {
    q2 = p4est_quadrant_array_index (tquadrants, iz);
    face_contact2 = 0;
    face_contact2 |= ((q2->x < 0) ? 0x01 : 0);
    face_contact2 |= ((q2->x >= P4EST_ROOT_LEN) ? 0x02 : 0);
    face_contact2 |= ((q2->y < 0) ? 0x04 : 0);
    face_contact2 |= ((q2->y >= P4EST_ROOT_LEN) ? 0x08 : 0);
#ifdef P4_TO_P8
    face_contact2 |= ((q2->z < 0) ? 0x10 : 0);
    face_contact2 |= ((q2->z >= P4EST_ROOT_LEN) ? 0x20 : 0);
#endif
    out_axis[0] = face_contact2 & 0x03;
    out_axis[1] = face_contact2 & 0x0c;
#ifdef P4_TO_P8
    out_axis[2] = face_contact2 & 0x30;
#endif
    if (((out_axis[0] && out_axis[1])
#ifdef P4_TO_P8
         || (out_axis[0] && out_axis[2])
         || (out_axis[1] && out_axis[2])
#endif
        ) && face_contact1 == face_contact2) {
      /* both quadrants are outside the same edge/corner and can overlap */
    }
    else {
      if (p4est_quadrant_compare (q1, q2) >= 0) {
        return 0;
      }
      if (check_linearity && p4est_quadrant_is_ancestor (q1, q2)) {
        return 0;
      }
    }
    q1 = q2;
    face_contact1 = face_contact2;
  }

  return 1;
}

int
p4est_tree_is_complete (p4est_tree_t * tree)
{
  size_t              iz;
  p4est_quadrant_t   *q1, *q2;
  sc_array_t         *tquadrants = &tree->quadrants;

  if (tquadrants->elem_count <= 1) {
    return 1;
  }

  q1 = p4est_quadrant_array_index (tquadrants, 0);
  for (iz = 1; iz < tquadrants->elem_count; ++iz) {
    q2 = p4est_quadrant_array_index (tquadrants, iz);
    if (!p4est_quadrant_is_next (q1, q2)) {
      return 0;
    }
    q1 = q2;
  }

  return 1;
}

void
p4est_tree_print (int log_priority, p4est_tree_t * tree)
{
  size_t              jz;
  int                 l, childid, comp;
  char                buffer[BUFSIZ];
  p4est_quadrant_t   *q1, *q2;
  sc_array_t         *tquadrants = &tree->quadrants;

  q1 = NULL;
  for (jz = 0; jz < tquadrants->elem_count; ++jz) {
    q2 = p4est_quadrant_array_index (tquadrants, jz);
    childid = p4est_quadrant_child_id (q2);
#ifdef P4_TO_P8
    l = snprintf (buffer, BUFSIZ, "0x%llx 0x%llx 0x%llx %d",
                  (unsigned long long) q2->x, (unsigned long long) q2->y,
                  (unsigned long long) q2->z, (int) q2->level);
#else
    l = snprintf (buffer, BUFSIZ, "0x%llx 0x%llx %d",
                  (unsigned long long) q2->x, (unsigned long long) q2->y,
                  (int) q2->level);
#endif
    if (jz > 0) {
      comp = p4est_quadrant_compare (q1, q2);
      if (comp > 0) {
        l += snprintf (buffer + l, BUFSIZ - l, " R");
      }
      else if (comp == 0) {
        l += snprintf (buffer + l, BUFSIZ - l, " I");
      }
      else {
        if (p4est_quadrant_is_sibling (q1, q2)) {
          l += snprintf (buffer + l, BUFSIZ - l, " S%d", childid);
        }
        else if (p4est_quadrant_is_parent (q1, q2)) {
          l += snprintf (buffer + l, BUFSIZ - l, " C%d", childid);
        }
        else if (p4est_quadrant_is_ancestor (q1, q2)) {
          l += snprintf (buffer + l, BUFSIZ - l, " D");
        }
        else if (p4est_quadrant_is_next (q1, q2)) {
          l += snprintf (buffer + l, BUFSIZ - l, " N%d", childid);
        }
        else {
          l += snprintf (buffer + l, BUFSIZ - l, " q%d", childid);
        }
      }
    }
    else {
      l += snprintf (buffer + l, BUFSIZ - l, " F%d", childid);
    }
    l += snprintf (buffer + l, BUFSIZ - l, "\n");
    P4EST_LOG (log_priority, buffer);
    q1 = q2;
  }
}

int
p4est_is_equal (p4est_t * p4est1, p4est_t * p4est2, int compare_data)
{
  int                 i;
  size_t              zz;
  size_t              data_size;
  p4est_topidx_t      jt;
  p4est_tree_t       *tree1, *tree2;
  p4est_quadrant_t   *q1, *q2;
  sc_array_t         *tqs1, *tqs2;

  if (p4est1->mpisize != p4est2->mpisize)
    return 0;
  if (p4est1->mpirank != p4est2->mpirank)
    return 0;
  if (compare_data) {
    if (p4est1->data_size != p4est2->data_size)
      return 0;
    data_size = p4est1->data_size;
    if (data_size == 0) {
      compare_data = 0;
    }
  }
  else {
    data_size = 0;
  }

  if (p4est1->first_local_tree != p4est2->first_local_tree)
    return 0;
  if (p4est1->last_local_tree != p4est2->last_local_tree)
    return 0;
  if (p4est1->local_num_quadrants != p4est2->local_num_quadrants)
    return 0;
  if (p4est1->global_num_quadrants != p4est2->global_num_quadrants)
    return 0;

  if (memcmp (p4est1->global_first_quadrant, p4est2->global_first_quadrant,
              (p4est1->mpisize + 1) * sizeof (p4est_gloidx_t)))
    return 0;
  if (memcmp (p4est1->global_first_position, p4est2->global_first_position,
              (p4est1->mpisize + 1) * sizeof (p4est_quadrant_t)))
    return 0;

  for (jt = p4est1->first_local_tree; jt <= p4est1->last_local_tree; ++jt) {
    tree1 = p4est_tree_array_index (p4est1->trees, jt);
    tqs1 = &tree1->quadrants;
    tree2 = p4est_tree_array_index (p4est2->trees, jt);
    tqs2 = &tree2->quadrants;

    if (!p4est_quadrant_is_equal (&tree1->first_desc, &tree2->first_desc))
      return 0;
    if (!p4est_quadrant_is_equal (&tree1->last_desc, &tree2->last_desc))
      return 0;
    if (tree1->quadrants_offset != tree2->quadrants_offset)
      return 0;

    for (i = 0; i <= P4EST_MAXLEVEL; ++i) {
      if (tree1->quadrants_per_level[i] != tree2->quadrants_per_level[i])
        return 0;
    }
    if (tree1->maxlevel != tree2->maxlevel)
      return 0;

    if (tqs1->elem_count != tqs2->elem_count)
      return 0;
    for (zz = 0; zz < tqs1->elem_count; ++zz) {
      q1 = p4est_quadrant_array_index (tqs1, zz);
      q2 = p4est_quadrant_array_index (tqs2, zz);
      if (!p4est_quadrant_is_equal (q1, q2))
        return 0;
      if (compare_data
          && memcmp (q1->p.user_data, q2->p.user_data, data_size))
        return 0;
    }
  }

  return 1;
}

int
p4est_is_valid (p4est_t * p4est)
{
  const int           num_procs = p4est->mpisize;
  const int           rank = p4est->mpirank;
  const p4est_topidx_t first_tree = p4est->first_local_tree;
  const p4est_topidx_t last_tree = p4est->last_local_tree;
  int                 i, maxlevel;
  int                 failed;
  p4est_topidx_t      jt, next_tree;
  p4est_locidx_t      nquadrants, lquadrants, perlevel;
  p4est_qcoord_t      mh = P4EST_QUADRANT_LEN (P4EST_QMAXLEVEL);
  p4est_quadrant_t   *q;
  p4est_quadrant_t    mylow, nextlow, s;
  p4est_tree_t       *tree;

  failed = 0;
  P4EST_QUADRANT_INIT (&mylow);
  P4EST_QUADRANT_INIT (&nextlow);
  P4EST_QUADRANT_INIT (&s);

<<<<<<< HEAD
#ifdef P4EST_ENABLE_DEBUG
=======
  /* check parallel environment */
  P4EST_ASSERT (!p4est_comm_parallel_env_is_null (p4est));

#ifdef P4EST_DEBUG
>>>>>>> d84a4139
  /* check last item of global partition */
  P4EST_ASSERT (p4est->global_first_position[num_procs].p.which_tree ==
                p4est->connectivity->num_trees &&
                p4est->global_first_position[num_procs].x == 0 &&
                p4est->global_first_position[num_procs].y == 0);
#ifdef P4_TO_P8
  P4EST_ASSERT (p4est->global_first_position[num_procs].z == 0);
#endif
  P4EST_ASSERT (p4est->connectivity->num_trees ==
                (p4est_topidx_t) p4est->trees->elem_count);
  for (i = 0; i <= num_procs; ++i) {
    P4EST_ASSERT (p4est->global_first_position[i].level == P4EST_QMAXLEVEL);
  }
#endif /* P4EST_ENABLE_DEBUG */

  /* check first tree in global partition */
  if (first_tree < 0) {
    if (!(first_tree == -1 && last_tree == -2)) {
      P4EST_NOTICE ("p4est invalid empty tree range A");
      failed = 1;
      goto failtest;
    }
  }
  else {
    if (p4est->global_first_position[rank].p.which_tree != first_tree) {
      P4EST_NOTICE ("p4est invalid first tree\n");
      failed = 1;
      goto failtest;
    }
    mylow.x = p4est->global_first_position[rank].x;
    mylow.y = p4est->global_first_position[rank].y;
#ifdef P4_TO_P8
    mylow.z = p4est->global_first_position[rank].z;
#endif
    mylow.level = P4EST_QMAXLEVEL;
    tree = p4est_tree_array_index (p4est->trees, first_tree);
    if (tree->quadrants.elem_count > 0) {
      q = p4est_quadrant_array_index (&tree->quadrants, 0);
      if (q->x != mylow.x || q->y != mylow.y ||
#ifdef P4_TO_P8
          q->z != mylow.z ||
#endif
          0) {
        P4EST_NOTICE ("p4est invalid low quadrant\n");
        failed = 1;
        goto failtest;
      }
    }
  }

  /* check last tree in global partition */
  if (last_tree < 0) {
    if (!(first_tree == -1 && last_tree == -2)) {
      P4EST_NOTICE ("p4est invalid empty tree range B");
      failed = 1;
      goto failtest;
    }
  }
  else {
    next_tree = p4est->global_first_position[rank + 1].p.which_tree;
    if (next_tree != last_tree && next_tree != last_tree + 1) {
      P4EST_NOTICE ("p4est invalid last tree\n");
      failed = 1;
      goto failtest;
    }
    nextlow.x = p4est->global_first_position[rank + 1].x;
    nextlow.y = p4est->global_first_position[rank + 1].y;
#ifdef P4_TO_P8
    nextlow.z = p4est->global_first_position[rank + 1].z;
#endif
    nextlow.level = P4EST_QMAXLEVEL;
    if (next_tree == last_tree + 1) {
      if (nextlow.x != 0 || nextlow.y != 0
#ifdef P4_TO_P8
          || nextlow.z != 0
#endif
        ) {
        P4EST_NOTICE ("p4est invalid next coordinates\n");
        failed = 1;
        goto failtest;
      }
    }
    tree = p4est_tree_array_index (p4est->trees, last_tree);
    if (tree->quadrants.elem_count > 0) {
      q =
        p4est_quadrant_array_index (&tree->quadrants,
                                    tree->quadrants.elem_count - 1);
      if (next_tree == last_tree) {
        if (!p4est_quadrant_is_next (q, &nextlow)) {
          P4EST_NOTICE ("p4est invalid next quadrant\n");
          failed = 1;
          goto failtest;
        }
      }
      else {
        p4est_quadrant_last_descendant (q, &s, P4EST_QMAXLEVEL);
        if (s.x + mh != P4EST_ROOT_LEN || s.y + mh != P4EST_ROOT_LEN ||
#ifdef P4_TO_P8
            s.z + mh != P4EST_ROOT_LEN ||
#endif
            0) {
          P4EST_NOTICE ("p4est invalid last quadrant\n");
          failed = 1;
          goto failtest;
        }
      }
    }
  }

  /* check individual trees */
  lquadrants = 0;
  for (jt = 0; jt < (p4est_topidx_t) p4est->trees->elem_count; ++jt) {
    tree = p4est_tree_array_index (p4est->trees, jt);
    if (tree->quadrants_offset != lquadrants) {
      P4EST_NOTICE ("p4est invalid quadrants offset\n");
      failed = 1;
      goto failtest;
    }
    if (!p4est_tree_is_complete (tree)) {
      P4EST_NOTICE ("p4est invalid not complete\n");
      failed = 1;
      goto failtest;
    }
    if (tree->quadrants.elem_count > 0) {
      if (jt < p4est->first_local_tree || jt > p4est->last_local_tree) {
        P4EST_NOTICE ("p4est invalid outside count\n");
        failed = 1;
        goto failtest;
      }
      q = p4est_quadrant_array_index (&tree->quadrants, 0);
      p4est_quadrant_first_descendant (q, &s, P4EST_QMAXLEVEL);
      if (!p4est_quadrant_is_equal (&s, &tree->first_desc)) {
        P4EST_NOTICE ("p4est invalid first tree descendant\n");
        failed = 1;
        goto failtest;
      }
      q =
        p4est_quadrant_array_index (&tree->quadrants,
                                    tree->quadrants.elem_count - 1);
      p4est_quadrant_last_descendant (q, &s, P4EST_QMAXLEVEL);
      if (!p4est_quadrant_is_equal (&s, &tree->last_desc)) {
        P4EST_NOTICE ("p4est invalid last tree descendant\n");
        failed = 1;
        goto failtest;
      }
    }
    else {
      P4EST_QUADRANT_INIT (&s);
      if (s.level != tree->first_desc.level ||
          s.level != tree->last_desc.level) {
        P4EST_NOTICE ("p4est invalid empty descendant\n");
        failed = 1;
        goto failtest;
      }
    }

    maxlevel = 0;
    nquadrants = 0;
    for (i = 0; i <= P4EST_QMAXLEVEL; ++i) {
      perlevel = tree->quadrants_per_level[i];

      P4EST_ASSERT (perlevel >= 0);
      nquadrants += perlevel;   /* same type */
      if (perlevel > 0) {
        maxlevel = i;
      }
    }
    for (; i <= P4EST_MAXLEVEL; ++i) {
      P4EST_ASSERT (tree->quadrants_per_level[i] == -1);
    }
    lquadrants += nquadrants;   /* same type */

    if (maxlevel != (int) tree->maxlevel) {
      P4EST_NOTICE ("p4est invalid wrong maxlevel\n");
      failed = 1;
      goto failtest;
    }
    if (nquadrants != (p4est_locidx_t) tree->quadrants.elem_count) {
      P4EST_NOTICE ("p4est invalid tree quadrant count\n");
      failed = 1;
      goto failtest;
    }
  }

  if (lquadrants != p4est->local_num_quadrants) {
    P4EST_NOTICE ("p4est invalid local quadrant count\n");
    failed = 1;
    goto failtest;
  }

  if (p4est->global_first_quadrant[0] != 0 ||
      p4est->global_first_quadrant[num_procs] !=
      p4est->global_num_quadrants) {
    P4EST_NOTICE ("p4est invalid global quadrant index\n");
    failed = 1;
    goto failtest;
  }

failtest:
  return !p4est_comm_sync_flag (p4est, failed, sc_MPI_BOR);
}

/* here come the heavyweight algorithms */
#ifndef P4_TO_P8
/* which face of the center quad touches this insul */
static const int    insul_to_f[9] = { -1, 2, -1, 0, -1, 1, -1, 3, -1 };

/* which corner of the center quad touches this insul */
static const int    insul_to_c[9] = { 0, -1, 1, -1, -1, -1, 2, -1, 3 };
#else
/* which face of the center quad touches this insul */
/* *INDENT-OFF* */
static const int insul_to_f[27] =
{-1, -1, -1, -1, 4, -1, -1, -1, -1,
 -1, 2, -1, 0, -1, 1, -1, 3, -1,
 -1, -1, -1, -1, 5, -1, -1, -1, -1};
/* which corner of the center quad touches this insul */
static const int insul_to_c[27] =
{0, -1, 1, -1, -1, -1, 2, -1, 3,
 -1, -1, -1, -1, -1, -1, -1, -1, -1,
 4, -1, 5, -1, -1, -1, 6, -1, 7};
/* which edge of the center quad touches this insul */
static const int insul_to_e[27] =
{-1, 0, -1, 4, -1, 5, -1, 1, -1,
  8, -1, 9, -1, -1, -1, 10, -1, 11,
  -1, 2, -1, 6, -1, 7, -1, 3, -1};
/* *INDENT-ON* */
#endif

void
p4est_tree_compute_overlap (p4est_t * p4est, sc_array_t * in,
                            sc_array_t * out, p4est_connect_type_t balance,
                            sc_array_t * borders, sc_array_t * inseeds)
{
  int                 k, l, m, which;
  int                 face, corner, level;
  int                 f = -1, c = -1;
  int                 ftransform[P4EST_FTRANSFORM];
  int                 face_axis[3];     /* 3 not P4EST_DIM */
  int                 contact_face_only, contact_edge_only;
  int                 inter_tree, outface[P4EST_FACES];
  size_t              iz, jz, kz, ctree;
  size_t              treecount, incount, seedcount;
  size_t              guess, split;
  ssize_t             first_index, last_index, js;
  p4est_topidx_t      qtree, ntree, first_tree, ftree = -1;
  p4est_qcoord_t      qh;
  p4est_quadrant_t    fd, ld, tempq, ins[P4EST_INSUL];
  p4est_quadrant_t   *treefd, *treeld;
  p4est_quadrant_t   *tq, *s, *u;
  p4est_quadrant_t   *inq, *outq;
  p4est_tree_t       *tree;
  p4est_connectivity_t *conn = p4est->connectivity;
#ifdef P4_TO_P8
  int                 edge;
  int                 e = -1;
  size_t              etree;
  p8est_edge_info_t   ei;
  p8est_edge_transform_t *et;
  sc_array_t         *eta;
  p4est_quadrant_t    tempq1, tempq2;
#endif
  p4est_corner_info_t ci;
  p4est_corner_transform_t *ct;
  sc_array_t         *cta;
  sc_array_t         *tquadrants;
  sc_array_t         *seeds = NULL;
  p4est_quadrant_t   *neigharray[P4EST_CHILDREN];
  size_t              nneigh = -1;

  P4EST_QUADRANT_INIT (&fd);
  P4EST_QUADRANT_INIT (&ld);
  P4EST_QUADRANT_INIT (&tempq);
#ifdef P4_TO_P8
  P4EST_QUADRANT_INIT (&tempq1);
  P4EST_QUADRANT_INIT (&tempq2);
#endif
  for (which = 0; which < P4EST_INSUL; ++which) {
    P4EST_QUADRANT_INIT (&ins[which]);
  }
#ifdef P4_TO_P8
  eta = &ei.edge_transforms;
  sc_array_init (eta, sizeof (p8est_edge_transform_t));
#endif
  cta = &ci.corner_transforms;
  sc_array_init (cta, sizeof (p4est_corner_transform_t));

  /* assign incoming quadrant count */
  incount = in->elem_count;

  /* initialize the tracking of trees */
  qtree = -1;
  tree = NULL;
  treefd = treeld = NULL;
  tquadrants = NULL;
  treecount = -1;

  seeds = sc_array_new (sizeof (p4est_quadrant_t));
  first_tree = p4est->first_local_tree;

  /* loop over input list of quadrants */
  for (iz = 0; iz < incount; ++iz) {
    inq = p4est_quadrant_array_index (in, iz);

    P4EST_ASSERT (inq->p.piggy2.from_tree >= 0 &&
                  inq->p.piggy2.from_tree < p4est->connectivity->num_trees);
    ftree = inq->p.piggy2.from_tree;
    nneigh = 0;

    /* potentially grab new tree */
    if (inq->p.piggy2.which_tree != qtree) {
      P4EST_ASSERT (qtree < inq->p.piggy2.which_tree);
      qtree = inq->p.piggy2.which_tree;

      tree = p4est_tree_array_index (p4est->trees, qtree);
      treefd = &tree->first_desc;
      treeld = &tree->last_desc;
      if (borders == NULL) {
        tquadrants = &tree->quadrants;
      }
      else {
        tquadrants = (sc_array_t *) sc_array_index_int (borders, (int)
                                                        (qtree - first_tree));
      }
      treecount = tquadrants->elem_count;
      P4EST_ASSERT (treecount > 0);
    }

    inter_tree = 0;
    ntree = -1;
    face = corner = -1;
#ifdef P4_TO_P8
    edge = -1;
    ei.iedge = -1;
    et = NULL;
#endif
    ci.icorner = -1;
    ct = NULL;
    contact_face_only = contact_edge_only = 0;
    if (!p4est_quadrant_is_inside_root (inq)) {
      /* this quadrant comes from a different tree */
      P4EST_ASSERT (p4est_quadrant_is_extended (inq));
      inter_tree = 1;
      outface[0] = (inq->x < 0);
      outface[1] = (inq->x >= P4EST_ROOT_LEN);
      face_axis[0] = outface[0] || outface[1];
      outface[2] = (inq->y < 0);
      outface[3] = (inq->y >= P4EST_ROOT_LEN);
      face_axis[1] = outface[2] || outface[3];
#ifndef P4_TO_P8
      face_axis[2] = 0;
#else
      outface[4] = (inq->z < 0);
      outface[5] = (inq->z >= P4EST_ROOT_LEN);
      face_axis[2] = outface[4] || outface[5];
#endif
      if (!face_axis[1] && !face_axis[2]) {
        contact_face_only = 1;
        face = 0 + outface[1];
      }
      else if (!face_axis[0] && !face_axis[2]) {
        contact_face_only = 1;
        face = 2 + outface[3];
      }
#ifdef P4_TO_P8
      else if (!face_axis[0] && !face_axis[1]) {
        contact_face_only = 1;
        face = 4 + outface[5];
      }
      else if (!face_axis[0]) {
        contact_edge_only = 1;
        edge = 0 + 2 * outface[5] + outface[3];
      }
      else if (!face_axis[1]) {
        contact_edge_only = 1;
        edge = 4 + 2 * outface[5] + outface[1];
      }
      else if (!face_axis[2]) {
        contact_edge_only = 1;
        edge = 8 + 2 * outface[3] + outface[1];
      }
#endif
      if (contact_face_only) {
        P4EST_ASSERT (!contact_edge_only && face >= 0 && face < P4EST_FACES);
        P4EST_ASSERT (outface[face]);
        ntree = p4est_find_face_transform (conn, qtree, face, ftransform);
        P4EST_ASSERT (ntree >= 0);
      }
#ifdef P4_TO_P8
      else if (contact_edge_only) {
        P4EST_ASSERT (!contact_face_only && edge >= 0 && edge < P8EST_EDGES);
        p8est_find_edge_transform (conn, qtree, edge, &ei);
        P4EST_ASSERT (ei.edge_transforms.elem_count > 0);
      }
#endif
      else {
        /* outside across a corner */
        P4EST_ASSERT (face_axis[0] && face_axis[1]);
        corner = outface[1] + 2 * outface[3];
#ifdef P4_TO_P8
        P4EST_ASSERT (face_axis[2]);
        corner += 4 * outface[5];
#endif
        P4EST_ASSERT (p4est_quadrant_touches_corner (inq, corner, 0));
        p4est_find_corner_transform (conn, qtree, corner, &ci);
        P4EST_ASSERT (ci.corner_transforms.elem_count > 0);
      }
    }
    qh = P4EST_QUADRANT_LEN (inq->level);

    /* loop over the insulation layer of inq */
#ifdef P4_TO_P8
    for (m = 0; m < 3; ++m) {
#if 0
    }
#endif
#else
    m = 0;
#endif
    for (k = 0; k < 3; ++k) {
      for (l = 0; l < 3; ++l) {
        which = m * 9 + k * 3 + l;      /* 2D: 0..8, 3D: 0..26 */

        /* exclude myself from the queries */
        if (which == P4EST_INSUL / 2) {
          continue;
        }
        s = &ins[which];
        *s = *inq;
        s->x += (l - 1) * qh;
        s->y += (k - 1) * qh;
#ifdef P4_TO_P8
        s->z += (m - 1) * qh;
#endif
        if ((s->x < 0 || s->x >= P4EST_ROOT_LEN) ||
            (s->y < 0 || s->y >= P4EST_ROOT_LEN) ||
#ifdef P4_TO_P8
            (s->z < 0 || s->z >= P4EST_ROOT_LEN) ||
#endif
            0) {
          /* this quadrant is outside this tree, no overlap */
          continue;
        }
        p4est_quadrant_first_descendant (s, &fd, P4EST_QMAXLEVEL);
        p4est_quadrant_last_descendant (s, &ld, P4EST_QMAXLEVEL);

        /* skip this insulation quadrant if there is no overlap */
        if (p4est_quadrant_compare (&ld, treefd) < 0 ||
            p4est_quadrant_compare (treeld, &fd) < 0) {
          continue;
        }

        /* Find last quadrant in tree <= ld */
        guess = treecount / 2;
        if (p4est_quadrant_compare (treeld, &ld) <= 0) {
          /* the last tree quadrant overlaps an insulation quadrant */
          last_index = (ssize_t) treecount - 1;
        }
        else {
          /* do a binary search for the highest tree quadrant <= ld */
          last_index = p4est_find_higher_bound (tquadrants, &ld, guess);
          if (last_index < 0) {
            SC_ABORT_NOT_REACHED ();
          }
          guess = (size_t) last_index;
        }

        if (p4est_quadrant_compare (&fd, treefd) < 0) {
          /* the first tree quadrant overlaps an insulation quadrant */
          first_index = 0;
        }
        else {
          /* Do a binary search for the lowest tree quadrant >= s.
             Does not accept a strict ancestor of s, which is on purpose. */
          first_index = p4est_find_lower_bound (tquadrants, s, guess);
        }

        if (first_index < 0 || first_index > last_index ||
            p4est_quadrant_compare (&fd, &ld) == 0) {
          /* The only possibility is that a quadrant tq larger than s
           * contains s, or that tq and s are of smallest possible size */
          tq = p4est_quadrant_array_index (tquadrants, last_index);
          P4EST_ASSERT (p4est_quadrant_is_ancestor (tq, s) ||
                        (p4est_quadrant_is_equal (tq, s) &&
                         tq->level == P4EST_QMAXLEVEL));
          if (tq->level < s->level - 1) {
            for (kz = 0; kz < nneigh; kz++) {
              if (neigharray[kz] == tq) {
                break;
              }
            }
            /* if this neighbor hasn't been calculated */
            if (kz == nneigh) {
              /* we should check to see if inq causes a split to tq */
              split = p4est_balance_seeds (inq, tq, balance, seeds);

              if (split) {
                seedcount = seeds->elem_count;
                for (jz = 0; jz < seedcount; jz++) {
                  u = p4est_quadrant_array_index (seeds, jz);
                  P4EST_ASSERT (p4est_quadrant_is_ancestor (tq, u));

                  outq = (p4est_quadrant_t *) sc_array_push (inseeds);
                  p4est_quadrant_sibling (u, outq, 0);
                  outq->p.piggy2.which_tree = qtree;
                }
              }
              P4EST_ASSERT (nneigh < P4EST_CHILDREN - 1);
              neigharray[nneigh++] = tq;
            }
          }
          continue;
        }

        /* figure out the relationship of s to inq */
        f = insul_to_f[which];
#ifdef P4_TO_P8
        e = insul_to_e[which];
#endif
        c = insul_to_c[which];

        level = inq->level + 1;

        /* copy relevant quadrants into out */
        for (js = first_index; js <= last_index; ++js) {
          tq = p4est_quadrant_array_index (tquadrants, (size_t) js);
          if (tq->level <= level) {
            continue;
          }
          if (f >= 0) {
            p4est_quadrant_face_neighbor (tq, f ^ 1, &tempq);
            if (p4est_quadrant_is_ancestor (inq, &tempq)) {
              continue;
            }
            split = p4est_balance_seeds_face (tq, inq, f, balance, seeds);
          }
#ifdef P4_TO_P8
          else if (e >= 0) {
            p8est_quadrant_edge_neighbor (tq, e ^ 3, &tempq);
            if (p4est_quadrant_is_ancestor (inq, &tempq)) {
              continue;
            }
            split = p8est_balance_seeds_edge (tq, inq, e, balance, seeds);
          }
#endif
          else {
            P4EST_ASSERT (c >= 0);
            p4est_quadrant_corner_neighbor (tq, (P4EST_CHILDREN - 1) ^ c,
                                            &tempq);
            if (p4est_quadrant_is_ancestor (inq, &tempq)) {
              continue;
            }
            split = p4est_balance_seeds_corner (tq, inq, c, balance, seeds);
          }
          if (split) {
            seedcount = seeds->elem_count;
            for (jz = 0; jz < seedcount; jz++) {
              u = p4est_quadrant_array_index (seeds, jz);
              P4EST_ASSERT (p4est_quadrant_is_ancestor (inq, u));
              if (inter_tree) {
                if (contact_face_only) {
                  P4EST_ASSERT (!contact_edge_only);
                  P4EST_ASSERT (ntree == ftree);
                  p4est_quadrant_transform_face (u, &tempq, ftransform);
                  outq = p4est_quadrant_array_push (out);
                  p4est_quadrant_sibling (&tempq, outq, 0);
                  outq->p.piggy2.which_tree = ntree;
                }
#ifdef P4_TO_P8
                else if (contact_edge_only) {
                  P4EST_ASSERT (inq->pad16 >= 0 && inq->pad16 < P8EST_EDGES);
                  for (etree = 0; etree < eta->elem_count; ++etree) {
                    et = p8est_edge_array_index (eta, etree);
                    if (et->ntree == ftree && et->nedge == inq->pad16) {
                      p8est_quadrant_transform_edge (u, &tempq, &ei, et, 1);
                      outq = p4est_quadrant_array_push (out);
                      p4est_quadrant_sibling (&tempq, outq, 0);
                      outq->p.piggy2.which_tree = et->ntree;
                    }
                  }
                  et = NULL;
                }
#endif
                else {
                  P4EST_ASSERT (corner >= 0);
                  P4EST_ASSERT (inq->pad16 >= 0 &&
                                inq->pad16 < P4EST_CHILDREN);
                  for (ctree = 0; ctree < cta->elem_count; ++ctree) {
                    ct = p4est_corner_array_index (cta, ctree);
                    if (ct->ntree == ftree && ct->ncorner == inq->pad16) {
                      p4est_quadrant_transform_corner (u, (int) ct->ncorner,
                                                       1);
                      outq = p4est_quadrant_array_push (out);
                      p4est_quadrant_sibling (u, outq, 0);
                      outq->p.piggy2.which_tree = ct->ntree;
                    }
                  }
                  ct = NULL;
                }
              }
              else {
                outq = p4est_quadrant_array_push (out);
                p4est_quadrant_sibling (u, outq, 0);
                outq->p.piggy2.which_tree = qtree;
              }

              if (c >= 0) {
                level = SC_MAX (level, u->level);
              }
            }
          }
        }
      }
    }
#ifdef P4_TO_P8
#if 0
    {
#endif
    }
#endif
  }

#ifdef P4_TO_P8
  sc_array_reset (eta);
#endif
  sc_array_reset (cta);

  sc_array_destroy (seeds);
}

void
p4est_tree_uniqify_overlap (sc_array_t * out)
{
  size_t              iz, jz;
  size_t              outcount, dupcount, olcount;
  p4est_quadrant_t   *q, *p, tempq;

  outcount = out->elem_count;
  if (outcount == 0) {
    return;
  }

  /* sort array and remove duplicates */
  sc_array_sort (out, p4est_quadrant_compare_piggy);
  dupcount = olcount = 0;
  iz = 0;                       /* read counter */
  jz = 0;                       /* write counter */
  q = NULL;
  for (iz = 0; iz < outcount; iz++) {
    p = p4est_quadrant_array_index (out, iz);
    P4EST_ASSERT (p4est_quadrant_child_id (p) == 0);
    if (q != NULL && q->p.piggy2.which_tree == p->p.piggy2.which_tree) {
      p4est_nearest_common_ancestor (p, q, &tempq);
      if (tempq.level >= SC_MIN (q->level, p->level) - 1) {
        if (p->level > q->level) {
          olcount++;
          *q = *p;
        }
        else {
          P4EST_ASSERT (p->level == q->level);
          dupcount++;
        }
        continue;
      }
    }
    if (iz == jz) {
      q = p;
    }
    else {
      q = p4est_quadrant_array_index (out, jz);
      *q = *p;
    }
    jz++;
  }
  P4EST_ASSERT (jz + olcount + dupcount == outcount);
  sc_array_resize (out, jz);
}

size_t
p4est_tree_remove_nonowned (p4est_t * p4est, p4est_topidx_t which_tree)
{
  int                 full_tree[2];
  size_t              zz, incount, prev_good, removed;
#ifdef P4EST_ENABLE_DEBUG
  const p4est_topidx_t first_tree = p4est->first_local_tree;
  const p4est_topidx_t last_tree = p4est->last_local_tree;
#endif
  const p4est_quadrant_t *first_pos, *next_pos;
  p4est_quadrant_t   *q1, *q2;
  p4est_quadrant_t    ld;
  p4est_tree_t       *tree;
  sc_array_t         *quadrants;

  P4EST_ASSERT (first_tree <= which_tree && which_tree <= last_tree);
  tree = p4est_tree_array_index (p4est->trees, which_tree);
  P4EST_ASSERT (p4est_tree_is_almost_sorted (tree, 0));

  quadrants = &tree->quadrants;
  incount = quadrants->elem_count;
  if (incount == 0) {
    return 0;
  }

  P4EST_QUADRANT_INIT (&ld);
  p4est_comm_tree_info (p4est, which_tree, full_tree, NULL,
                        &first_pos, &next_pos);

  /* q1 is the last known good quadrant */
  q1 = NULL;
  prev_good = incount;
  removed = 0;
  for (zz = 0; zz < incount; ++zz) {
    q2 = p4est_quadrant_array_index (quadrants, zz);
    P4EST_ASSERT (p4est_quadrant_is_extended (q2));
    if (!p4est_quadrant_is_inside_root (q2) ||
        (!full_tree[0] &&
         (p4est_quadrant_compare (q2, first_pos) < 0 &&
          (q2->x != first_pos->x || q2->y != first_pos->y
#ifdef P4_TO_P8
           || q2->z != first_pos->z
#endif
          ))) ||
        (!full_tree[1] &&
         (p4est_quadrant_last_descendant (q2, &ld, P4EST_QMAXLEVEL),
          p4est_quadrant_compare (next_pos, &ld) <= 0))) {
      /* quadrant is outside of the unit square
         or at least partially outside of the tree bounds */
      --tree->quadrants_per_level[q2->level];
      p4est_quadrant_free_data (p4est, q2);
      ++removed;
#ifdef P4EST_ENABLE_DEBUG
      P4EST_QUADRANT_INIT (q2);
#endif
    }
    else {
      if (prev_good == incount) {
        /* this is the first good quadrant we find */
        prev_good = 0;
      }
      else {
        /* q1 at prev_good was the last known good */
        ++prev_good;
      }
      P4EST_ASSERT (prev_good <= zz);
      q1 = p4est_quadrant_array_index (quadrants, prev_good);
      if (zz > prev_good) {
        *q1 = *q2;
#ifdef P4EST_ENABLE_DEBUG
        P4EST_QUADRANT_INIT (q2);
#endif
      }
    }
  }

  if (prev_good == incount) {
    P4EST_ASSERT (removed == incount);
    incount = 0;
  }
  else {
    P4EST_ASSERT (prev_good + 1 + removed == incount);
    incount = prev_good + 1;
    q1 = p4est_quadrant_array_index (quadrants, 0);
  }
  sc_array_resize (quadrants, incount);

  tree->maxlevel = 0;
  for (zz = 0; zz < incount; ++zz) {
    q1 = p4est_quadrant_array_index (quadrants, zz);
    P4EST_ASSERT (p4est_quadrant_is_valid (q1));
    tree->maxlevel = (int8_t) SC_MAX (tree->maxlevel, q1->level);
  }

  P4EST_ASSERT (p4est_tree_is_sorted (tree));

  return removed;
}

void
p4est_complete_region (p4est_t * p4est,
                       const p4est_quadrant_t * q1,
                       int include_q1,
                       const p4est_quadrant_t * q2,
                       int include_q2,
                       p4est_tree_t * tree,
                       p4est_topidx_t which_tree, p4est_init_t init_fn)
{
#ifdef P4EST_ENABLE_DEBUG
  size_t              quadrant_pool_size, data_pool_size;
#endif

  p4est_tree_t       *R;
  sc_list_t          *W;

  p4est_quadrant_t    a = *q1;
  p4est_quadrant_t    b = *q2;

  p4est_quadrant_t    Afinest;
  p4est_quadrant_t   *c0, *c1, *c2, *c3;
#ifdef P4_TO_P8
  p4est_quadrant_t   *c4, *c5, *c6, *c7;
#endif

  sc_array_t         *quadrants;
  sc_mempool_t       *quadrant_pool = p4est->quadrant_pool;

  p4est_quadrant_t   *w;
  p4est_quadrant_t   *r;

  int                 comp;
  int                 maxlevel = 0;
  p4est_locidx_t     *quadrants_per_level;

  P4EST_QUADRANT_INIT (&Afinest);

  W = sc_list_new (NULL);
  R = tree;

  /* needed for sanity check */
#ifdef P4EST_ENABLE_DEBUG
  quadrant_pool_size = p4est->quadrant_pool->elem_count;
  data_pool_size = 0;
  if (p4est->user_data_pool != NULL) {
    data_pool_size = p4est->user_data_pool->elem_count;
  }
#endif

  quadrants = &R->quadrants;
  quadrants_per_level = R->quadrants_per_level;

  /* Assert that we have an empty tree */
  P4EST_ASSERT (quadrants->elem_count == 0);

  comp = p4est_quadrant_compare (&a, &b);
  /* Assert that a<b */
  P4EST_ASSERT (comp < 0);

  /* R <- R + a */
  if (include_q1) {
    r = p4est_quadrant_array_push (quadrants);
    *r = a;
    p4est_quadrant_init_data (p4est, which_tree, r, init_fn);
    maxlevel = SC_MAX ((int) r->level, maxlevel);
    ++quadrants_per_level[r->level];
  }

  if (comp < 0) {
    /* W <- C(A_{finest}(a,b)) */
    p4est_nearest_common_ancestor (&a, &b, &Afinest);

    c0 = p4est_quadrant_mempool_alloc (quadrant_pool);
    c1 = p4est_quadrant_mempool_alloc (quadrant_pool);
    c2 = p4est_quadrant_mempool_alloc (quadrant_pool);
    c3 = p4est_quadrant_mempool_alloc (quadrant_pool);
#ifdef P4_TO_P8
    c4 = p4est_quadrant_mempool_alloc (quadrant_pool);
    c5 = p4est_quadrant_mempool_alloc (quadrant_pool);
    c6 = p4est_quadrant_mempool_alloc (quadrant_pool);
    c7 = p4est_quadrant_mempool_alloc (quadrant_pool);

    p8est_quadrant_children (&Afinest, c0, c1, c2, c3, c4, c5, c6, c7);
#else
    p4est_quadrant_children (&Afinest, c0, c1, c2, c3);
#endif

    (void) sc_list_append (W, c0);
    (void) sc_list_append (W, c1);
    (void) sc_list_append (W, c2);
    (void) sc_list_append (W, c3);
#ifdef P4_TO_P8
    (void) sc_list_append (W, c4);
    (void) sc_list_append (W, c5);
    (void) sc_list_append (W, c6);
    (void) sc_list_append (W, c7);
#endif

    /* for each w in W */
    while (W->elem_count > 0) {
      w = p4est_quadrant_list_pop (W);

      /* if (a < w < b) and (w not in {A(b)}) */
      if (((p4est_quadrant_compare (&a, w) < 0) &&
           (p4est_quadrant_compare (w, &b) < 0)
          ) && !p4est_quadrant_is_ancestor (w, &b)
        ) {
        /* R <- R + w */
        r = p4est_quadrant_array_push (quadrants);
        *r = *w;
        p4est_quadrant_init_data (p4est, which_tree, r, init_fn);
        maxlevel = SC_MAX ((int) r->level, maxlevel);
        ++quadrants_per_level[r->level];
      }
      /* else if (w in {{A(a)}, {A(b)}}) */
      else if (p4est_quadrant_is_ancestor (w, &a)
               || p4est_quadrant_is_ancestor (w, &b)) {
        /* W <- W + C(w) */
        c0 = p4est_quadrant_mempool_alloc (quadrant_pool);
        c1 = p4est_quadrant_mempool_alloc (quadrant_pool);
        c2 = p4est_quadrant_mempool_alloc (quadrant_pool);
        c3 = p4est_quadrant_mempool_alloc (quadrant_pool);
#ifdef P4_TO_P8
        c4 = p4est_quadrant_mempool_alloc (quadrant_pool);
        c5 = p4est_quadrant_mempool_alloc (quadrant_pool);
        c6 = p4est_quadrant_mempool_alloc (quadrant_pool);
        c7 = p4est_quadrant_mempool_alloc (quadrant_pool);

        p8est_quadrant_children (w, c0, c1, c2, c3, c4, c5, c6, c7);
#else
        p4est_quadrant_children (w, c0, c1, c2, c3);
#endif

#ifdef P4_TO_P8
        (void) sc_list_prepend (W, c7);
        (void) sc_list_prepend (W, c6);
        (void) sc_list_prepend (W, c5);
        (void) sc_list_prepend (W, c4);
#endif
        (void) sc_list_prepend (W, c3);
        (void) sc_list_prepend (W, c2);
        (void) sc_list_prepend (W, c1);
        (void) sc_list_prepend (W, c0);
      }

      /* W <- W - w */
      sc_mempool_free (quadrant_pool, w);
    }                           /* end for */

    /* R <- R + b */
    if (include_q2) {
      r = p4est_quadrant_array_push (quadrants);
      *r = b;
      p4est_quadrant_init_data (p4est, which_tree, r, init_fn);
      maxlevel = SC_MAX ((int) r->level, maxlevel);
      ++quadrants_per_level[r->level];
    }
  }

  R->maxlevel = (int8_t) maxlevel;

  P4EST_ASSERT (W->first == NULL && W->last == NULL);
  sc_list_destroy (W);

  P4EST_ASSERT (p4est_tree_is_complete (R));
  P4EST_ASSERT (quadrant_pool_size == p4est->quadrant_pool->elem_count);
  if (p4est->user_data_pool != NULL) {
    P4EST_ASSERT (data_pool_size + quadrants->elem_count ==
                  p4est->user_data_pool->elem_count);
  }
}

static int
p4est_quadrant_disjoint_parent (const void *a, const void *b)
{
  const p4est_quadrant_t *q = (p4est_quadrant_t *) a;
  const p4est_quadrant_t *r = (p4est_quadrant_t *) b;
  int8_t              level = SC_MIN (q->level - 1, r->level - 1);
  p4est_qcoord_t      mask =
    ((p4est_qcoord_t) - 1) << (P4EST_MAXLEVEL - level);

  if (((q->x ^ r->x) & mask) || ((q->y ^ r->y) & mask)
#ifdef P4_TO_P8
      || ((q->z ^ r->z) & mask)
#endif
      || 0) {
    return p4est_quadrant_compare (a, b);
  }

  return 0;
}

/* kernel for balancing quadrants.
 * inlist: sorted linear array: every quadrant should be child_id == 0
 * dom: quadrant that is ancestor to all quadrants in \a in.
 * bound: balance type bound
 * qpool: quadrant mempool
 * list_alloc: sc_link_t mempool
 * out: output complete balance array
 * first_desc: optional first descendant
 * last_desct: optional last_descendant
 * count_in: count_already_inlist accumulator
 * count_out: count_already_outlist accumulator
 * count_an: count_ancestor_inlist_accumulator
 */
static void
p4est_complete_or_balance_kernel (sc_array_t * inlist,
                                  p4est_quadrant_t * dom,
                                  int bound,
                                  sc_mempool_t * qpool,
                                  sc_mempool_t * list_alloc,
                                  sc_array_t * out,
                                  p4est_quadrant_t * first_desc,
                                  p4est_quadrant_t * last_desc,
                                  size_t * count_in, size_t * count_out,
                                  size_t * count_an)
{
  int                 inserted;
  size_t              iz, jz;
  size_t              incount, ocount;
#ifdef P4EST_ENABLE_DEBUG
  size_t              quadrant_pool_size;
  sc_array_t          outview;
#endif
  size_t              count_already_inlist, count_already_outlist;
  size_t              count_ancestor_inlist;
  p4est_quadrant_t   *q, *p, *r;
  int                 minlevel = dom->level + 1, maxlevel;
  int                 sid, pid;
  int                 duplicate = 1;
  int                 precluded = 2;
  int                 l;
  void              **vlookup;
  ssize_t             srindex, si;
  p4est_qcoord_t      ph;
  p4est_quadrant_t   *qalloc, *qlookup, **qpointer;
  p4est_quadrant_t    par, tempq, tempp, fd, ld;
  uint64_t            lid;
  sc_array_t         *olist;
  sc_hash_t          *hash[P4EST_MAXLEVEL + 1];
  sc_array_t          outlist[P4EST_MAXLEVEL + 1];

  P4EST_QUADRANT_INIT (&par);
  par.p.user_int = 0;
  P4EST_QUADRANT_INIT (&tempq);
  P4EST_QUADRANT_INIT (&tempp);
  P4EST_QUADRANT_INIT (&fd);

#ifdef P4EST_ENABLE_DEBUG
  quadrant_pool_size = qpool->elem_count;
#endif

  count_already_inlist = count_already_outlist = 0;
  count_ancestor_inlist = 0;

  incount = inlist->elem_count;
  maxlevel = minlevel;
  for (jz = 0; jz < incount; jz++) {
    q = p4est_quadrant_array_index (inlist, jz);
    q->p.user_int = 0;
    maxlevel = SC_MAX (maxlevel, q->level);
    P4EST_ASSERT (p4est_quadrant_is_ancestor (dom, q));
    P4EST_ASSERT (p4est_quadrant_child_id (q) == 0);
  }

  if (first_desc != NULL) {
    /* make sure that a quadrant at first_desc is represented in inlist */
    fd = *first_desc;
    while (fd.level > minlevel && p4est_quadrant_child_id (&fd) == 0) {
      p4est_quadrant_parent (&fd, &fd);
    }
    p4est_quadrant_sibling (&fd, &tempq, 0);
    si = p4est_find_lower_bound (inlist, &tempq, 0);
    if (si >= 0) {
      q = p4est_quadrant_array_index (inlist, si);
      p4est_nearest_common_ancestor (&tempq, q, &tempp);
      if (tempp.level < tempq.level - 1) {
        /* add tempq to inlist */
        sc_array_resize (inlist, inlist->elem_count + 1);
        memmove (sc_array_index (inlist, si + 1), sc_array_index (inlist, si),
                 incount - si);
        q = p4est_quadrant_array_index (inlist, si);
        *q = tempq;
        q->p.user_int = 0;
        incount++;
      }
    }
    else {
      /* add tempq to inlist */
      q = (p4est_quadrant_t *) sc_array_push (inlist);
      *q = tempq;
      q->p.user_int = 0;
      incount++;
    }
  }
  else {
    p4est_quadrant_first_descendant (dom, &fd, minlevel);
  }

  if (last_desc != NULL) {
    /* make sure that a quadrant at last_desc is represented in inlist */
    tempq = *last_desc;
    while (tempq.level > minlevel &&
           p4est_quadrant_child_id (&tempq) == P4EST_CHILDREN - 1) {
      p4est_quadrant_parent (&tempq, &tempq);
    }
    p4est_quadrant_sibling (&tempq, &tempp, 0);
    si = p4est_find_higher_bound (inlist, last_desc, 0);
    if (si >= 0) {
      q = p4est_quadrant_array_index (inlist, si);
      p4est_nearest_common_ancestor (last_desc, q, &tempq);
      if (tempq.level < tempp.level - 1) {
        /* add tempp to inlist */
        sc_array_resize (inlist, inlist->elem_count + 1);
        if ((size_t) si < incount - 1) {
          memmove (sc_array_index (inlist, si + 2),
                   sc_array_index (inlist, si + 1), incount - (si + 1));
        }
        q = p4est_quadrant_array_index (inlist, si + 1);
        *q = tempp;
        q->p.user_int = 0;
        incount++;
      }
    }
    else {
      /* add tempp to inlist */
      sc_array_resize (inlist, inlist->elem_count + 1);
      memmove (sc_array_index (inlist, 1), sc_array_index (inlist, 0),
               incount);
      q = p4est_quadrant_array_index (inlist, 0);
      *q = tempp;
      q->p.user_int = 0;
      incount++;
    }
  }

  P4EST_ASSERT (sc_array_is_sorted (inlist, p4est_quadrant_compare));

  /* initialize temporary storage */
  for (l = 0; l <= minlevel; ++l) {
    /* we don't need a hash table for minlevel, because all minlevel
     * quadrants will be created automatically by filling in gaps */
    hash[l] = NULL;
    memset (&outlist[l], -1, sizeof (sc_array_t));
  }
  for (; l < maxlevel; ++l) {
    hash[l] = sc_hash_new (p4est_quadrant_hash_fn, p4est_quadrant_equal_fn,
                           NULL, list_alloc);
    sc_array_init (&outlist[l], sizeof (p4est_quadrant_t *));
  }
  for (; l <= P4EST_MAXLEVEL; ++l) {
    /* we don't need a hash table for maxlevel because a quad only spawns
     * larger quads */
    hash[l] = NULL;
    memset (&outlist[l], -1, sizeof (sc_array_t));
  }
  outlist[maxlevel].elem_count = 0;

  /* walk through the input tree bottom-up */
  ph = 0;
  pid = -1;
  qalloc = p4est_quadrant_mempool_alloc (qpool);
  qalloc->p.user_int = 0;

  /* we don't need to run for minlevel + 1, because all of the quads that
   * would be created would be outside dom */
  for (l = maxlevel; l > minlevel + 1; l--) {
    ocount = outlist[l].elem_count;     /* ocount is not growing */
    olist = &outlist[l - 1];
    for (jz = 0; jz < incount + ocount; ++jz) {
      if (jz < incount) {
        q = p4est_quadrant_array_index (inlist, jz);
        if ((int) q->level != l || (q->p.user_int & duplicate)) {
          /* if a duplicate, don't run */
          continue;
        }
      }
      else {
        qpointer =
          (p4est_quadrant_t **) sc_array_index (&outlist[l], jz - incount);
        q = *qpointer;
        P4EST_ASSERT ((int) q->level == l);
      }
      P4EST_ASSERT (p4est_quadrant_is_ancestor (dom, q));
      P4EST_ASSERT (p4est_quadrant_child_id (q) == 0);

      p4est_quadrant_parent (q, &par);  /* get the parent */
      ph = P4EST_QUADRANT_LEN (par.level - 1);  /* twice its size */
      pid = p4est_quadrant_child_id (&par);     /* and position */
      p4est_quadrant_sibling (&par, &par, 0);   /* now shift to 0 */

      for (sid = 0; sid < bound; sid++) {
        *qalloc = par;
        if (!sid) {
          qalloc->p.user_int = precluded;
          P4EST_ASSERT (p4est_quadrant_is_ancestor (dom, qalloc));
        }
        else if (sid <= P4EST_DIM) {
          /* include face neighbors */
          switch (sid - 1) {
          case 0:
            qalloc->x += ((pid & 1) ? ph : -ph);
            break;
          case 1:
            qalloc->y += ((pid & 2) ? ph : -ph);
            break;
#ifdef P4_TO_P8
          case 2:
            qalloc->z += ((pid & 4) ? ph : -ph);
            break;
#endif
          default:
            SC_ABORT_NOT_REACHED ();
          }
        }
#ifdef P4_TO_P8
        else if (sid < 7) {
          /* include edge neighbors */
          switch (sid - 4) {
          case 0:
            qalloc->y += ((pid & 2) ? ph : -ph);
            qalloc->z += ((pid & 4) ? ph : -ph);
            break;
          case 1:
            qalloc->x += ((pid & 1) ? ph : -ph);
            qalloc->z += ((pid & 4) ? ph : -ph);
            break;
          case 2:
            qalloc->x += ((pid & 1) ? ph : -ph);
            qalloc->y += ((pid & 2) ? ph : -ph);
            break;
          default:
            SC_ABORT_NOT_REACHED ();
          }
        }
#endif
        else {
          /* include corner neighbor */
          qalloc->x += ((pid & 1) ? ph : -ph);
          qalloc->y += ((pid & 2) ? ph : -ph);
#ifdef P4_TO_P8
          qalloc->z += ((pid & 4) ? ph : -ph);
#endif
        }

        P4EST_ASSERT (p4est_quadrant_is_extended (qalloc));
        P4EST_ASSERT (p4est_quadrant_child_id (qalloc) == 0);
        P4EST_ASSERT (!sid || qalloc->p.user_int == 0);
        P4EST_ASSERT (qalloc->level == l - 1);

        /* do not add quadrants outside of the domain */
        if (sid && !p4est_quadrant_is_ancestor (dom, qalloc)) {
          continue;
        }

        /* make sure that qalloc is not included more than once */
        inserted = sc_hash_insert_unique (hash[l - 1], qalloc, &vlookup);
        if (!inserted) {
          /* qalloc is already included in output list, this catches most */
          ++count_already_outlist;
          if (!sid) {
            /* we need to relay the fact that this octant is precluded */
            qlookup = (p4est_quadrant_t *) * vlookup;
            qlookup->p.user_int = precluded;
          }
          continue;
        }

        if (sid) {
          /* we do not need to search if we are adding the parent sibling: we
           * already know that the octant is precluded, and any other octant
           * we might find should already be marked duplicate */
          srindex = sc_array_bsearch (inlist, qalloc,
                                      p4est_quadrant_disjoint_parent);

          if (srindex != -1) {
            r = p4est_quadrant_array_index (inlist, srindex);

            if (r->level >= l - 1) {
              /* either qalloc duplicates r or is precluded by r: either way,
               * we do not need to add qalloc to inlist in the final merge */
              qalloc->p.user_int = precluded;
              if (r->level > l - 1) {
                ++count_ancestor_inlist;
              }
              else {
                ++count_already_inlist;
              }
            }
            if (r->level <= l - 1) {
              /* either qalloc duplicates r, or an octant that can be traced to
               * qalloc will duplicate r */
              r->p.user_int |= duplicate;
              if (r->level < l - 1) {
                /* if qalloc precluded r, we can remove r before the final
                 * merge */
                r->p.user_int |= precluded;
              }
            }
          }
        }

        qpointer = (p4est_quadrant_t **) sc_array_push (olist);
        *qpointer = qalloc;
        /* we need a new quadrant now, the old one is stored away */
        qalloc = p4est_quadrant_mempool_alloc (qpool);
        qalloc->p.user_int = 0;
      }
    }
  }
  sc_mempool_free (qpool, qalloc);

  /* remove unneeded octants */
  jz = 0;
  for (iz = 0; iz < incount; iz++) {
    q = p4est_quadrant_array_index (inlist, iz);
    if ((q->p.user_int & precluded) == 0) {
      if (jz != iz) {
        p = p4est_quadrant_array_index (inlist, jz++);
        *p = *q;
      }
      else {
        jz++;
      }
    }
  }
  sc_array_resize (inlist, jz);
  incount = jz;

  for (l = minlevel + 1; l < maxlevel; ++l) {
    /* print statistics and free hash tables */
#ifdef P4EST_ENABLE_DEBUG
    sc_hash_print_statistics (p4est_package_id, SC_LP_DEBUG, hash[l]);
#endif
    sc_hash_unlink_destroy (hash[l]);

    /* merge valid quadrants from outlist into inlist */
    ocount = outlist[l].elem_count;
    q = NULL;
    for (jz = 0; jz < ocount; ++jz) {
      /* go through output list */
      qpointer = (p4est_quadrant_t **) sc_array_index (&outlist[l], jz);
      qalloc = *qpointer;
      P4EST_ASSERT ((int) qalloc->level == l);
      P4EST_ASSERT (p4est_quadrant_is_ancestor (dom, qalloc));
      P4EST_ASSERT (p4est_quadrant_child_id (qalloc) == 0);
      /* copy temporary quadrant into inlist */
      if (first_desc != NULL && p4est_quadrant_compare (qalloc, &fd) < 0) {
        sc_mempool_free (qpool, qalloc);
        continue;
      }
      if (last_desc != NULL && p4est_quadrant_compare (qalloc, last_desc) > 0) {
        sc_mempool_free (qpool, qalloc);
        continue;
      }
      if (qalloc->p.user_int != precluded) {
        q = p4est_quadrant_array_push (inlist);
        *q = *qalloc;
      }
      sc_mempool_free (qpool, qalloc);
    }
    sc_array_reset (&outlist[l]);
  }
  P4EST_ASSERT (quadrant_pool_size == qpool->elem_count);
  sc_mempool_truncate (list_alloc);

  /* sort inlist */
  if (inlist->elem_count > incount) {
    sc_array_sort (inlist, p4est_quadrant_compare);
  }

  /* step through inlist and fill in the gaps in out */
  /* note: we add to the end of out */
  ocount = out->elem_count;

  incount = inlist->elem_count;

  tempq = fd;
  if (first_desc == NULL) {
    pid = 0;
    jz = 0;
  }
  else {
    /* find the first quadrant after tempq */
    pid = p4est_quadrant_child_id (&tempq);
    si = p4est_find_lower_bound (inlist, &tempq, 0);
    if (si >= 0) {
      jz = si;
    }
    else {
      jz = incount;
    }
  }
  if (jz < incount) {
    q = p4est_quadrant_array_index (inlist, jz);
    P4EST_ASSERT (p4est_quadrant_child_id (q) == 0);
  }
  else if (last_desc != NULL) {
    p4est_quadrant_last_descendant (dom, &ld, P4EST_QMAXLEVEL);
    if (p4est_quadrant_is_equal (&ld, last_desc)) {
      q = NULL;
    }
    else {
      lid = p4est_quadrant_linear_id (last_desc, P4EST_QMAXLEVEL);
      lid++;
      p4est_quadrant_set_morton (&ld, P4EST_QMAXLEVEL, lid);
      P4EST_ASSERT (p4est_quadrant_is_ancestor (dom, &ld));
      q = &ld;
    }
  }
  else {
    q = NULL;
  }
  for (;;) {
    /* while tempq comes before q */
    while (q == NULL || (!p4est_quadrant_is_equal (&tempq, q) &&
                         !p4est_quadrant_is_ancestor (&tempq, q))) {
      P4EST_ASSERT (q == NULL || p4est_quadrant_compare (&tempq, q) < 0);

      /* stop once we're past last_desc */
      if (last_desc != NULL && p4est_quadrant_compare (&tempq, last_desc) > 0) {
        break;
      }
      /* add tempq to out */
      r = (p4est_quadrant_t *) sc_array_push (out);
      *r = tempq;

      /* if tempq is a last sibling, go up a level */
      while (tempq.level >= minlevel && pid == P4EST_CHILDREN - 1) {
        p4est_quadrant_parent (&tempq, &tempp);
        tempq = tempp;
        pid = p4est_quadrant_child_id (&tempq);
      }

      /* if we've finished with all minlevel and smaller quadrants, we've
       * filled dom */
      if (tempq.level < minlevel) {
        break;
      }

      /* get the next sibling */
      p4est_quadrant_sibling (&tempq, &tempq, ++pid);
    }

    /* if we've finished with all minlevel and smaller quadrants, we've
     * filled dom. also stop if we're past last_desc */
    if (tempq.level < minlevel ||
        (last_desc != NULL &&
         p4est_quadrant_compare (&tempq, last_desc) > 0)) {
      break;
    }

    P4EST_ASSERT (q != NULL);
    P4EST_ASSERT (p4est_quadrant_is_equal (&tempq, q) ||
                  p4est_quadrant_is_ancestor (&tempq, q));

    if (q->x == tempq.x && q->y == tempq.y &&
#ifdef P4_TO_P8
        q->z == tempq.z &&
#endif
        1) {
      /* if q is the first descendant of tempq, set tempq = q and get the next
       * q */
      if (q->level > tempq.level) {
        pid = 0;
      }
      tempq.level = q->level;
      jz++;
      if (jz < incount) {
        q = p4est_quadrant_array_index (inlist, jz);
        P4EST_ASSERT (p4est_quadrant_child_id (q) == 0);
      }
      else if (last_desc != NULL) {
        p4est_quadrant_last_descendant (dom, &ld, P4EST_QMAXLEVEL);
        if (p4est_quadrant_is_equal (&ld, last_desc)) {
          q = NULL;
        }
        else {
          lid = p4est_quadrant_linear_id (last_desc, P4EST_QMAXLEVEL);
          lid++;
          p4est_quadrant_set_morton (&ld, P4EST_QMAXLEVEL, lid);
          P4EST_ASSERT (p4est_quadrant_is_ancestor (dom, &ld));
          q = &ld;
        }
      }
      else {
        q = NULL;
      }
    }
    else {
      /* get the largest first descendant of tempq that comes before
       * q */
      p4est_quadrant_first_descendant (&tempq, &tempp, P4EST_QMAXLEVEL);
      p4est_nearest_common_ancestor (&tempp, q, &tempq);
      tempq.level++;
      pid = 0;
      P4EST_ASSERT (p4est_quadrant_is_valid (&tempq));
      P4EST_ASSERT (p4est_quadrant_compare (&tempq, q) < 0);
      P4EST_ASSERT (!p4est_quadrant_is_ancestor (&tempq, q));
    }
  }

#ifdef P4EST_ENABLE_DEBUG
  sc_array_init_view (&outview, out, ocount, out->elem_count - ocount);
  P4EST_ASSERT (sc_array_is_sorted (&outview, p4est_quadrant_compare));
  P4EST_ASSERT (outview.elem_count > 1);

  for (jz = 0; jz < outview.elem_count - 1; jz++) {
    q = p4est_quadrant_array_index (&outview, jz);
    r = p4est_quadrant_array_index (&outview, jz + 1);
    P4EST_ASSERT (p4est_quadrant_is_next (q, r));
  }
#endif

  if (count_in != NULL) {
    *count_in += count_already_inlist;
  }
  if (count_out != NULL) {
    *count_out += count_already_outlist;
  }
  if (count_an != NULL) {
    *count_an += count_ancestor_inlist;
  }

}

static void
p4est_balance_replace_recursive (p4est_t * p4est, p4est_topidx_t nt,
                                 sc_array_t * array, size_t start, size_t end,
                                 p4est_quadrant_t * parent,
                                 p4est_init_t init_fn,
                                 p4est_replace_t replace_fn)
{
  p4est_quadrant_t    fam[P4EST_CHILDREN];
  p4est_quadrant_t   *famp[P4EST_CHILDREN];
  sc_array_t          view;
  size_t              jz;
  size_t              iz[P4EST_CHILDREN + 1];

  if (end - start == P4EST_CHILDREN) {
    for (jz = 0; jz < P4EST_CHILDREN; jz++) {
      famp[jz] = p4est_quadrant_array_index (array, start + jz);
    }
    P4EST_ASSERT (p4est_quadrant_is_familypv (famp));
    replace_fn (p4est, nt, 1, &parent, P4EST_CHILDREN, famp);
    p4est_quadrant_free_data (p4est, parent);
    return;
  }
  sc_array_init_view (&view, array, start, end - start);
  p4est_split_array (&view, parent->level, iz);

  for (jz = 0; jz < P4EST_CHILDREN; jz++) {
    if (iz[jz] + 1 == iz[jz + 1]) {
      famp[jz] = p4est_quadrant_array_index (array, start + iz[jz]);
      P4EST_ASSERT (p4est_quadrant_is_parent (parent, famp[jz]));
      P4EST_ASSERT (p4est_quadrant_child_id (famp[jz]) == (int) jz);
    }
    else {
      fam[jz] = *parent;
      famp[jz] = &fam[jz];
      famp[jz]->level++;
      p4est_quadrant_sibling (famp[jz], famp[jz], (int) jz);
      p4est_quadrant_init_data (p4est, nt, famp[jz], init_fn);
    }
  }
  replace_fn (p4est, nt, 1, &parent, P4EST_CHILDREN, famp);
  p4est_quadrant_free_data (p4est, parent);

  for (jz = 0; jz < P4EST_CHILDREN; jz++) {
    if (famp[jz] == &fam[jz]) {
      p4est_balance_replace_recursive (p4est, nt, array, start + iz[jz],
                                       start + iz[jz + 1], famp[jz],
                                       init_fn, replace_fn);
    }
  }
}

static void
p4est_complete_or_balance (p4est_t * p4est, p4est_topidx_t which_tree,
                           p4est_init_t init_fn, p4est_replace_t replace_fn,
                           int btype)
{
  p4est_tree_t       *tree;
  sc_array_t         *tquadrants;
  int                 bound;
  sc_mempool_t       *qpool;
#ifdef P4EST_ENABLE_DEBUG
  size_t              data_pool_size;
#endif
  size_t              tcount;
  size_t              count_already_inlist, count_already_outlist;
  size_t              count_ancestor_inlist;
  p4est_quadrant_t   *q, *p;
  sc_mempool_t       *list_alloc;
  sc_array_t         *inlist, *outlist;
  size_t              iz, jz, jzstart = 0, jzend, ocount;
  p4est_quadrant_t    tempq, root;

  P4EST_ASSERT (which_tree >= p4est->first_local_tree);
  P4EST_ASSERT (which_tree <= p4est->last_local_tree);
  tree = p4est_tree_array_index (p4est->trees, which_tree);
  tquadrants = &(tree->quadrants);

  P4EST_ASSERT (0 <= btype && btype <= P4EST_DIM);
  P4EST_ASSERT (sc_array_is_sorted (tquadrants, p4est_quadrant_compare));

  switch (btype) {
  case 0:
    bound = 1;
    break;
  case 1:
    bound = P4EST_DIM + 1;
    break;
  case P4EST_DIM:
    bound = (1 << P4EST_DIM);
    break;
#ifdef P4_TO_P8
  case 2:
    bound = 7;
    break;
#endif
  default:
    SC_ABORT_NOT_REACHED ();
  }

  qpool = p4est->quadrant_pool;

#ifdef P4EST_ENABLE_DEBUG
  data_pool_size = 0;
  if (p4est->user_data_pool != NULL) {
    data_pool_size = p4est->user_data_pool->elem_count;
  }
#endif

  tcount = tquadrants->elem_count;
  /* if tree is empty, there is nothing to do */
  if (!tcount) {
    return;
  }

  /* initialize some counters */
  count_already_inlist = count_already_outlist = 0;
  count_ancestor_inlist = 0;

  /* get containing quadrant */
  P4EST_QUADRANT_INIT (&root);
  p4est_nearest_common_ancestor (&tree->first_desc, &tree->last_desc, &root);

  if (tcount == 1) {
    p = p4est_quadrant_array_index (tquadrants, 0);
    if (p4est_quadrant_is_equal (p, &root)) {
      /* nothing to be done, clean up and exit */
      return;
    }
  }

  /* initialize temporary storage */
  list_alloc = sc_mempool_new (sizeof (sc_link_t));

  inlist = sc_array_new (sizeof (p4est_quadrant_t));
  outlist = sc_array_new (sizeof (p4est_quadrant_t));

  /* get the reduced representation of the tree */
  q = (p4est_quadrant_t *) sc_array_push (inlist);
  p = p4est_quadrant_array_index (tquadrants, 0);
  p4est_quadrant_sibling (p, q, 0);
  for (iz = 1; iz < tcount; iz++) {
    p = p4est_quadrant_array_index (tquadrants, iz);
    P4EST_ASSERT (p4est_quadrant_is_ancestor (&root, p));
    p4est_nearest_common_ancestor (p, q, &tempq);
    if (tempq.level >= SC_MIN (q->level, p->level) - 1) {
      if (p->level > q->level) {
        *q = *p;
      }
      continue;
    }
    q = (p4est_quadrant_t *) sc_array_push (inlist);
    p4est_quadrant_sibling (p, q, 0);
  }

  /* balance */
  p4est_complete_or_balance_kernel (inlist, &root, bound, qpool,
                                    list_alloc, outlist,
                                    &(tree->first_desc),
                                    &(tree->last_desc),
                                    &count_already_inlist,
                                    &count_already_outlist,
                                    &count_ancestor_inlist);

  ocount = outlist->elem_count;

  iz = 0;                       /* tquadrants */
  jz = 0;                       /* outlist */

  /* initialize quadrants in outlist */
  while (iz < tcount && jz < ocount) {
    q = p4est_quadrant_array_index (tquadrants, iz);
    p = p4est_quadrant_array_index (outlist, jz);

    /* watch out for gaps in tquadrants */
    while (p4est_quadrant_compare (p, q) < 0) {
      P4EST_ASSERT (!p4est_quadrant_is_ancestor (p, q));
      ++tree->quadrants_per_level[p->level];
      p4est_quadrant_init_data (p4est, which_tree, p, init_fn);
      jz++;
      P4EST_ASSERT (jz < ocount);
      p = p4est_quadrant_array_index (outlist, jz);
    }

    /* watchout out for tquadrants that have been split */
    if (q->level < p->level) {
      P4EST_ASSERT (p4est_quadrant_is_ancestor (q, p));
      /* reset q */
      --tree->quadrants_per_level[q->level];
      if (replace_fn == NULL) {
        p4est_quadrant_free_data (p4est, q);
      }
      else {
        tempq = *q;
        jzstart = jz;
      }
      while (jz < ocount && p4est_quadrant_is_ancestor (q, p)) {
        ++tree->quadrants_per_level[p->level];
        p4est_quadrant_init_data (p4est, which_tree, p, init_fn);
        if (++jz < ocount) {
          p = p4est_quadrant_array_index (outlist, jz);
        }
      }
      if (replace_fn != NULL) {
        jzend = jz;
        p4est_balance_replace_recursive (p4est, which_tree,
                                         outlist, jzstart, jzend, &tempq,
                                         init_fn, replace_fn);
      }
      iz++;
    }
    else {
      P4EST_ASSERT (p4est_quadrant_is_equal (q, p));
      p->p.user_data = q->p.user_data;
      iz++;
      jz++;
    }
  }

  P4EST_ASSERT (iz == tcount);

  /* initialize new quadrants after last tquadrant */
  for (; jz < ocount; jz++) {
    p = p4est_quadrant_array_index (outlist, jz);
    ++tree->quadrants_per_level[p->level];
    p4est_quadrant_init_data (p4est, which_tree, p, init_fn);
  }

  /* resize tquadrants and copy */
  sc_array_resize (tquadrants, ocount);
  memcpy (tquadrants->array, outlist->array, outlist->elem_size * ocount);

  /* sanity check */
  if (p4est->user_data_pool != NULL) {
    P4EST_ASSERT (data_pool_size + (ocount - tcount) ==
                  p4est->user_data_pool->elem_count);
  }

  P4EST_VERBOSEF
    ("Tree %lld inlist %llu outlist %llu ancestor %llu insert %llu\n",
     (long long) which_tree, (unsigned long long) count_already_inlist,
     (unsigned long long) count_already_outlist,
     (unsigned long long) count_ancestor_inlist,
     (unsigned long long) (ocount - tcount));

  sc_array_destroy (inlist);
  sc_array_destroy (outlist);
  sc_mempool_destroy (list_alloc);

  if (p4est->inspect) {
    if (!p4est->inspect->use_B) {
      p4est->inspect->balance_A_count_in += count_already_inlist;
      p4est->inspect->balance_A_count_in += count_ancestor_inlist;
      p4est->inspect->balance_A_count_out += count_already_outlist;
    }
    else {
      p4est->inspect->balance_B_count_in += count_already_inlist;
      p4est->inspect->balance_B_count_in += count_ancestor_inlist;
      p4est->inspect->balance_B_count_out += count_already_outlist;
    }
  }
}

void
p4est_balance_border (p4est_t * p4est, p4est_connect_type_t btype,
                      p4est_topidx_t which_tree, p4est_init_t init_fn,
                      p4est_replace_t replace_fn, sc_array_t * borders)
{
  size_t              iz, jz, kz;
  size_t              incount;
  size_t              count_already_inlist, count_already_outlist;
  size_t              count_ancestor_inlist;
  p4est_tree_t       *tree;
  p4est_quadrant_t   *q, *p, *r;
  p4est_quadrant_t    tempq, tempp;
  sc_array_t          qview;
  sc_array_t         *inlist, *flist, *tquadrants;
  sc_array_t          tqview;
  size_t              tqoffset, fcount;
  p4est_topidx_t      first_tree = p4est->first_local_tree;
  size_t              num_added, num_this_added;
  int                 bound;
  ssize_t             tqindex;
  size_t              tqorig;
  sc_mempool_t       *list_alloc, *qpool;
  /* get this tree's border */
  sc_array_t         *qarray = (sc_array_t *) sc_array_index (borders,
                                                              which_tree -
                                                              first_tree);
  size_t              qcount = qarray->elem_count;

  if (!qcount) {
    /* nothing to be done */
    return;
  }

  P4EST_QUADRANT_INIT (&tempq);
  P4EST_QUADRANT_INIT (&tempp);

  /* set up balance machinery */

  if (btype == P4EST_CONNECT_FULL) {
    bound = (1 << P4EST_DIM);
  }
#ifdef P4_TO_P8
  else if (btype == P8EST_CONNECT_EDGE) {
    bound = (1 << P4EST_DIM) - 1;
  }
#endif
  else {
    bound = P4EST_DIM + 1;
  }

  P4EST_ASSERT (which_tree >= p4est->first_local_tree);
  P4EST_ASSERT (which_tree <= p4est->last_local_tree);

  tree = p4est_tree_array_index (p4est->trees, which_tree);
  tquadrants = &(tree->quadrants);
  tqorig = tquadrants->elem_count;
  tqoffset = 0;
  sc_array_init_view (&tqview, tquadrants, tqoffset,
                      tquadrants->elem_count - tqoffset);

  qpool = p4est->quadrant_pool;

  count_already_inlist = count_already_outlist = 0;
  count_ancestor_inlist = 0;
  num_added = 0;

  /* initialize temporary storage */
  list_alloc = sc_mempool_new (sizeof (sc_link_t));

  inlist = sc_array_new (sizeof (p4est_quadrant_t));
  flist = sc_array_new (sizeof (p4est_quadrant_t));

  /* sort the border and remove duplicates */
  sc_array_sort (qarray, p4est_quadrant_compare);
  jz = 1;                       /* number included */
  kz = 0;                       /* number skipped */
  p = p4est_quadrant_array_index (qarray, 0);
  P4EST_ASSERT (p4est_quadrant_is_valid (p));
  for (iz = 1; iz < qcount; iz++) {
    q = p4est_quadrant_array_index (qarray, iz);
    P4EST_ASSERT (p4est_quadrant_is_extended (q));
    if (!p4est_quadrant_is_equal (q, p)) {
      p++;
      jz++;
      if (kz) {
        *p = *q;
      }
    }
    else {
      kz++;
    }
  }
  P4EST_ASSERT (kz + jz == qcount);
  sc_array_resize (qarray, jz);
  qcount = jz;

  /* step through border */
  for (iz = 0; iz < qcount; iz++) {
    p = p4est_quadrant_array_index (qarray, iz);

    if (p4est_quadrant_compare (p, &(tree->first_desc)) < 0 &&
        !p4est_quadrant_is_ancestor (p, &(tree->first_desc))) {
      continue;
    }
    if (p4est_quadrant_compare (p, &(tree->last_desc)) > 0) {
      continue;
    }

    P4EST_ASSERT (p4est_quadrant_is_valid (p));

    /* get a view of all of the quads that are descended from this quad */
    jz = iz + 1;
    kz = jz;

    if (kz < qcount) {
      q = p4est_quadrant_array_index (qarray, kz);
    }

    while (kz < qcount && p4est_quadrant_is_ancestor (p, q)) {
      kz++;

      P4EST_ASSERT (p4est_quadrant_child_id (q) == 0);

      if (kz < qcount) {
        q = p4est_quadrant_array_index (qarray, kz);
      }
    }

    incount = kz - jz;
    if (!incount) {
      continue;
    }

    /* find p in tquadrants */
    tqindex = sc_array_bsearch (&tqview, p, p4est_quadrant_compare);

    P4EST_ASSERT (tqindex >= 0);

    /* copy everything before p into flist */
    if (tqindex) {
      fcount = flist->elem_count;
      sc_array_resize (flist, fcount + tqindex);
      memcpy (sc_array_index (flist, fcount),
              tqview.array, tqindex * sizeof (p4est_quadrant_t));
    }

    /* update the view of tquadrants to be everything past p */
    tqindex += tqoffset;        /* tqindex is the index of p in tquadrants */
    tqoffset = tqindex + 1;
    sc_array_init_view (&tqview, tquadrants, tqoffset, tqorig - tqoffset);

    /* first, remove p */
    q = p4est_quadrant_array_index (tquadrants, tqindex);
    P4EST_ASSERT (p4est_quadrant_is_equal (q, p));
    /* reset the data, decrement level count */
    if (replace_fn == NULL) {
      p4est_quadrant_free_data (p4est, q);
    }
    else {
      tempp = *q;
    }
    --tree->quadrants_per_level[q->level];

    /* get all of the quadrants that descend from p into inlist */
    sc_array_init_view (&qview, qarray, jz, incount);
    sc_array_resize (inlist, 1);
    q = p4est_quadrant_array_index (inlist, 0);
    r = p4est_quadrant_array_index (&qview, 0);
    P4EST_ASSERT (p4est_quadrant_child_id (r) == 0);
    *q = *r;
    for (jz = 1; jz < incount; jz++) {
      r = p4est_quadrant_array_index (&qview, jz);
      P4EST_ASSERT (p4est_quadrant_child_id (r) == 0);
      p4est_nearest_common_ancestor (r, q, &tempq);
      if (tempq.level >= SC_MIN (r->level, q->level) - 1) {
        if (r->level > q->level) {
          *q = *r;
        }
        continue;
      }
      q = (p4est_quadrant_t *) sc_array_push (inlist);
      *q = *r;
    }

    fcount = flist->elem_count;

    /* balance them within the containing quad */
    p4est_complete_or_balance_kernel (inlist, p, bound, qpool, list_alloc,
                                      flist, NULL, NULL,
                                      &count_already_inlist,
                                      &count_already_outlist,
                                      &count_ancestor_inlist);

    /* count the amount we've added (-1 because we subtract p) */
    num_this_added = flist->elem_count - 1 - fcount;
    num_added += num_this_added;

    /* initialize */
    for (jz = fcount; jz < flist->elem_count; jz++) {
      q = p4est_quadrant_array_index (flist, jz);
      P4EST_ASSERT (p4est_quadrant_is_ancestor (p, q));
      ++tree->quadrants_per_level[q->level];
      tree->maxlevel = (int8_t) SC_MAX (tree->maxlevel, q->level);
      p4est_quadrant_init_data (p4est, which_tree, q, init_fn);
    }
    if (replace_fn != NULL) {
      p4est_balance_replace_recursive (p4est, which_tree,
                                       flist, fcount, flist->elem_count,
                                       &tempp, init_fn, replace_fn);
    }

    /* skip over the quadrants that we just operated on */
    iz = kz - 1;
  }

  /* copy the remaining tquadrants to flist */
  if (tqoffset < tqorig) {
    fcount = flist->elem_count;
    sc_array_resize (flist, fcount + tqorig - tqoffset);
    memcpy (sc_array_index (flist, fcount),
            tqview.array, (tqorig - tqoffset) * sizeof (p4est_quadrant_t));
  }

  /* copy flist into tquadrants */
  sc_array_resize (tquadrants, flist->elem_count);
  memcpy (tquadrants->array, flist->array,
          flist->elem_count * flist->elem_size);

  sc_mempool_destroy (list_alloc);
  P4EST_ASSERT (tqorig + num_added == tquadrants->elem_count);

  /* print more statistics */
  P4EST_VERBOSEF
    ("Tree border %lld inlist %llu outlist %llu ancestor %llu insert %llu\n",
     (long long) which_tree, (unsigned long long) count_already_inlist,
     (unsigned long long) count_already_outlist,
     (unsigned long long) count_ancestor_inlist,
     (unsigned long long) num_added);

  sc_array_destroy (inlist);
  sc_array_destroy (flist);

  P4EST_ASSERT (p4est_tree_is_complete (tree));

  if (p4est->inspect) {
    p4est->inspect->balance_B_count_in += count_already_inlist;
    p4est->inspect->balance_B_count_in += count_ancestor_inlist;
    p4est->inspect->balance_B_count_out += count_already_outlist;
  }
}

void
p4est_complete_subtree (p4est_t * p4est,
                        p4est_topidx_t which_tree, p4est_init_t init_fn)
{
  p4est_complete_or_balance (p4est, which_tree, init_fn, NULL, 0);
}

void
p4est_balance_subtree (p4est_t * p4est, p4est_connect_type_t btype,
                       p4est_topidx_t which_tree, p4est_init_t init_fn)
{
  p4est_complete_or_balance (p4est, which_tree, init_fn, NULL,
                             p4est_connect_type_int (btype));
}

void
p4est_balance_subtree_ext (p4est_t * p4est, p4est_connect_type_t btype,
                           p4est_topidx_t which_tree, p4est_init_t init_fn,
                           p4est_replace_t replace_fn)
{
  p4est_complete_or_balance (p4est, which_tree, init_fn, replace_fn,
                             p4est_connect_type_int (btype));
}

size_t
p4est_linearize_tree (p4est_t * p4est, p4est_tree_t * tree)
{
#ifdef P4EST_ENABLE_DEBUG
  size_t              data_pool_size;
#endif
  size_t              incount, removed;
  size_t              current, rest;
  p4est_locidx_t      num_quadrants;
  int                 i, maxlevel;
  p4est_quadrant_t   *q1, *q2;
  sc_array_t         *tquadrants = &tree->quadrants;

  P4EST_ASSERT (sc_array_is_sorted (tquadrants, p4est_quadrant_compare));

  incount = tquadrants->elem_count;
  if (incount <= 1) {
    return 0;
  }
#ifdef P4EST_ENABLE_DEBUG
  data_pool_size = 0;
  if (p4est->user_data_pool != NULL) {
    data_pool_size = p4est->user_data_pool->elem_count;
  }
#endif
  removed = 0;

  /* run through the array and remove ancestors */
  current = 0;
  rest = current + 1;
  q1 = p4est_quadrant_array_index (tquadrants, current);
  while (rest < incount) {
    q2 = p4est_quadrant_array_index (tquadrants, rest);
    if (p4est_quadrant_is_equal (q1, q2) ||
        p4est_quadrant_is_ancestor (q1, q2)) {
      --tree->quadrants_per_level[q1->level];
      p4est_quadrant_free_data (p4est, q1);
      *q1 = *q2;
      ++removed;
      ++rest;
    }
    else {
      ++current;
      if (current < rest) {
        q1 = p4est_quadrant_array_index (tquadrants, current);
        *q1 = *q2;
      }
      else {
        q1 = q2;
      }
      ++rest;
    }
  }

  /* resize array */
  sc_array_resize (tquadrants, current + 1);

  /* update level counters */
  maxlevel = 0;
  num_quadrants = 0;
  for (i = 0; i <= P4EST_QMAXLEVEL; ++i) {
    P4EST_ASSERT (tree->quadrants_per_level[i] >= 0);
    num_quadrants += tree->quadrants_per_level[i];      /* same type */
    if (tree->quadrants_per_level[i] > 0) {
      maxlevel = i;
    }
  }
  tree->maxlevel = (int8_t) maxlevel;

  /* sanity checks */
  P4EST_ASSERT (num_quadrants == (p4est_locidx_t) tquadrants->elem_count);
  P4EST_ASSERT (tquadrants->elem_count == incount - removed);
  if (p4est->user_data_pool != NULL) {
    P4EST_ASSERT (data_pool_size - removed ==
                  p4est->user_data_pool->elem_count);
  }
  P4EST_ASSERT (p4est_tree_is_sorted (tree));
  P4EST_ASSERT (p4est_tree_is_linear (tree));

  return removed;
}

p4est_locidx_t
p4est_partition_correction (p4est_gloidx_t * partition,
                            int num_procs, int rank,
                            p4est_gloidx_t min_quadrant_id,
                            p4est_gloidx_t max_quadrant_id)
{
  int                 i;
  int                 rank_with_max_quads = rank;
  p4est_gloidx_t      h;
  p4est_gloidx_t      max_num_quadrants =
    SC_MIN (max_quadrant_id, partition[rank + 1] - 1) - partition[rank] + 1;

  /* no correction if num quadrants not sufficient for family */
  if (max_quadrant_id - min_quadrant_id + 1 != P4EST_CHILDREN) {
    return 0;
  }

  /* decreasing search for process with highest amount of quadrants */
  i = rank_with_max_quads - 1;
  while (min_quadrant_id < partition[i + 1]) {
    h = partition[i + 1] - SC_MAX (min_quadrant_id, partition[i]);
    if (max_num_quadrants <= h) {
      max_num_quadrants = h;
      rank_with_max_quads = i;
    }
    i--;
  }

  /* increasing search for process with highest amount of quadrants */
  i = rank_with_max_quads + 1;
  while (partition[i] <= max_quadrant_id) {
    h = SC_MIN (max_quadrant_id, partition[i + 1] - 1) - partition[i] + 1;
    if (max_num_quadrants < h) {
      max_num_quadrants = h;
      rank_with_max_quads = i;
    }
    i++;
  }

  /* compute correction */
  if (rank_with_max_quads < rank) {
    return (p4est_locidx_t) (partition[rank] - max_quadrant_id - 1);
  }
  else {
    return (p4est_locidx_t) (partition[rank] - min_quadrant_id);
  }
}

int
p4est_next_nonempty_process (int rank, int num_procs,
                             p4est_locidx_t * num_quadrants_in_proc)
{
  if (rank >= num_procs) {      /* if `rank` is too high */
    /* return process id beyond scope */
    return num_procs;
  }

  /* search for next non empty process */
  while (rank < num_procs && num_quadrants_in_proc[rank] == 0) {
    rank++;
  }

  /* return non empty process id or last process id respectively */
  return rank;
}

p4est_gloidx_t
p4est_partition_given (p4est_t * p4est,
                       const p4est_locidx_t * new_num_quadrants_in_proc)
{
  const int           num_procs = p4est->mpisize;
  const int           rank = p4est->mpirank;
  const p4est_topidx_t first_local_tree = p4est->first_local_tree;
  const p4est_topidx_t last_local_tree = p4est->last_local_tree;
  const size_t        data_size = p4est->data_size;
  const size_t        quad_plus_data_size = sizeof (p4est_quadrant_t)
    + data_size;
  sc_array_t         *trees = p4est->trees;

  /* *INDENT-OFF* horrible indent bug */
  const p4est_topidx_t num_send_trees =
    p4est->global_first_position[rank + 1].p.which_tree - /* same type */
    p4est->global_first_position[rank].p.which_tree + 1;
  /* *INDENT-ON* */

  int                 i, sk;
  int                 from_proc, to_proc;
  int                 num_proc_recv_from, num_proc_send_to;
  char               *user_data_send_buf;
  char               *user_data_recv_buf;
  char              **recv_buf, **send_buf;
  size_t              recv_size, send_size, zz, zoffset;
  p4est_topidx_t      it;
  p4est_topidx_t      which_tree;
  p4est_topidx_t      first_tree, last_tree;
  p4est_topidx_t      num_recv_trees;
  p4est_topidx_t      new_first_local_tree, new_last_local_tree;
  p4est_topidx_t      first_from_tree, last_from_tree, from_tree;
  p4est_locidx_t      il;
  p4est_locidx_t      num_copy;
  p4est_locidx_t      num_quadrants;
  p4est_locidx_t      new_local_num_quadrants;
  p4est_locidx_t     *num_recv_from, *num_send_to;
  p4est_locidx_t     *new_local_tree_elem_count;
  p4est_locidx_t     *new_local_tree_elem_count_before;
  p4est_locidx_t     *num_per_tree_local;
  p4est_locidx_t     *num_per_tree_send_buf;
  p4est_locidx_t     *num_per_tree_recv_buf;
  p4est_gloidx_t     *begin_send_to;
  p4est_gloidx_t      tree_from_begin, tree_from_end, num_copy_global;
  p4est_gloidx_t      from_begin, from_end;
  p4est_gloidx_t      to_begin, to_end;
  p4est_gloidx_t      my_base, my_begin, my_end;
  p4est_gloidx_t     *global_last_quad_index;
  p4est_gloidx_t     *new_global_last_quad_index;
  p4est_gloidx_t     *local_tree_last_quad_index;
  p4est_gloidx_t      diff64, total_quadrants_shipped;
  sc_array_t         *quadrants;
  p4est_quadrant_t   *quad_send_buf;
  p4est_quadrant_t   *quad_recv_buf;
  p4est_quadrant_t   *quad;
  p4est_tree_t       *tree;
#ifdef P4EST_ENABLE_MPI
  int                 mpiret;
  MPI_Comm            comm = p4est->mpicomm;
  MPI_Request        *recv_request, *send_request;
#endif
#ifdef P4EST_ENABLE_DEBUG
  unsigned            crc;
  p4est_gloidx_t      total_requested_quadrants = 0;
#endif

  P4EST_GLOBAL_INFOF
    ("Into " P4EST_STRING "_partition_given with %lld total quadrants\n",
     (long long) p4est->global_num_quadrants);

#ifdef P4EST_ENABLE_DEBUG
  /* Save a checksum of the original forest */
  crc = p4est_checksum (p4est);
#endif

  /* Check for a valid requested partition and create last_quad_index */
  global_last_quad_index = P4EST_ALLOC (p4est_gloidx_t, num_procs);
  for (i = 0; i < num_procs; ++i) {
    global_last_quad_index[i] = p4est->global_first_quadrant[i + 1] - 1;
#ifdef P4EST_ENABLE_DEBUG
    total_requested_quadrants += new_num_quadrants_in_proc[i];
    P4EST_ASSERT (new_num_quadrants_in_proc[i] >= 0);
#endif
  }
  P4EST_ASSERT (total_requested_quadrants == p4est->global_num_quadrants);

  /* Print some diagnostics */
  if (rank == 0) {
    for (i = 0; i < num_procs; ++i) {
      P4EST_GLOBAL_LDEBUGF ("partition global_last_quad_index[%d] = %lld\n",
                            i, (long long) global_last_quad_index[i]);
    }
  }

  /* Calculate the global_last_quad_index for the repartitioned forest */
  new_global_last_quad_index = P4EST_ALLOC (p4est_gloidx_t, num_procs);
  new_global_last_quad_index[0] = new_num_quadrants_in_proc[0] - 1;
  for (i = 1; i < num_procs; ++i) {
    new_global_last_quad_index[i] = new_num_quadrants_in_proc[i] +
      new_global_last_quad_index[i - 1];
  }
  P4EST_ASSERT (global_last_quad_index[num_procs - 1] ==
                new_global_last_quad_index[num_procs - 1]);

  /* Calculate the global number of shipped (= received) quadrants */
  total_quadrants_shipped = 0;
  for (i = 1; i < num_procs; ++i) {
    diff64 =
      global_last_quad_index[i - 1] - new_global_last_quad_index[i - 1];
    if (diff64 >= 0) {
      total_quadrants_shipped +=
        SC_MIN (diff64, new_num_quadrants_in_proc[i]);
    }
    else {
      total_quadrants_shipped +=
        SC_MIN (-diff64, new_num_quadrants_in_proc[i - 1]);
    }
  }
  P4EST_ASSERT (0 <= total_quadrants_shipped &&
                total_quadrants_shipped <= p4est->global_num_quadrants);

  /* Print some diagnostics */
  if (rank == 0) {
    for (i = 0; i < num_procs; ++i) {
      P4EST_GLOBAL_LDEBUGF
        ("partition new_global_last_quad_index[%d] = %lld\n",
         i, (long long) new_global_last_quad_index[i]);
    }
  }

  /* Calculate the local index of the end of each tree */
  local_tree_last_quad_index =
    P4EST_ALLOC_ZERO (p4est_gloidx_t, trees->elem_count);
  if (first_local_tree >= 0) {
    tree = p4est_tree_array_index (trees, first_local_tree);
    local_tree_last_quad_index[first_local_tree]
      = tree->quadrants.elem_count - 1;
  }
  else {
    /* empty processor */
    P4EST_ASSERT (first_local_tree == -1 && last_local_tree == -2);
  }
  for (which_tree = first_local_tree + 1;       /* same type */
       which_tree <= last_local_tree; ++which_tree) {
    tree = p4est_tree_array_index (trees, which_tree);
    local_tree_last_quad_index[which_tree] = tree->quadrants.elem_count
      + local_tree_last_quad_index[which_tree - 1];
  }

#ifdef P4EST_ENABLE_DEBUG
  for (which_tree = first_local_tree; which_tree <= last_local_tree;
       ++which_tree) {
    tree = p4est_tree_array_index (trees, which_tree);
    P4EST_LDEBUGF
      ("partition tree %lld local_tree_last_quad_index[%lld] = %lld\n",
       (long long) which_tree, (long long) which_tree,
       (long long) local_tree_last_quad_index[which_tree]);
  }
#endif

  /* Calculate where the new quadrants are coming from */
  num_recv_from = P4EST_ALLOC_ZERO (p4est_locidx_t, num_procs);

  my_begin = (rank == 0) ? 0 : (new_global_last_quad_index[rank - 1] + 1);
  my_end = new_global_last_quad_index[rank];

  num_proc_recv_from = 0;
  for (from_proc = 0; from_proc < num_procs; ++from_proc) {
    from_begin = (from_proc == 0) ?
      0 : (global_last_quad_index[from_proc - 1] + 1);
    from_end = global_last_quad_index[from_proc];

    if (from_begin <= my_end && from_end >= my_begin) {
      /* from_proc sends to me but may be empty */
      num_recv_from[from_proc] = SC_MIN (my_end, from_end)
        - SC_MAX (my_begin, from_begin) + 1;
      P4EST_ASSERT (num_recv_from[from_proc] >= 0);
      if (from_proc != rank)
        ++num_proc_recv_from;
    }
  }

#ifdef P4EST_ENABLE_DEBUG
  for (i = 0; i < num_procs; ++i) {
    if (num_recv_from[i] != 0) {
      P4EST_LDEBUGF ("partition num_recv_from[%d] = %lld\n", i,
                     (long long) num_recv_from[i]);
    }
  }
#endif

  /* Post receives for the quadrants and their data */
  recv_buf = P4EST_ALLOC_ZERO (char *, num_procs);
#ifdef P4EST_ENABLE_MPI
  recv_request = P4EST_ALLOC (MPI_Request, num_proc_recv_from);
#endif

  /* Allocate space for receiving quadrants and user data */
  for (from_proc = 0, sk = 0; from_proc < num_procs; ++from_proc) {
    if (from_proc != rank && num_recv_from[from_proc] > 0) {
      num_recv_trees =          /* same type */
        p4est->global_first_position[from_proc + 1].p.which_tree
        - p4est->global_first_position[from_proc].p.which_tree + 1;
      recv_size = num_recv_trees * sizeof (p4est_locidx_t)
        + quad_plus_data_size * num_recv_from[from_proc];

      recv_buf[from_proc] = P4EST_ALLOC (char, recv_size);

      /* Post receives for the quadrants and their data */
#ifdef P4EST_ENABLE_MPI
      P4EST_LDEBUGF ("partition recv %lld quadrants from %d\n",
                     (long long) num_recv_from[from_proc], from_proc);
      mpiret = MPI_Irecv (recv_buf[from_proc], (int) recv_size, MPI_BYTE,
                          from_proc, P4EST_COMM_PARTITION_GIVEN,
                          comm, recv_request + sk);
      SC_CHECK_MPI (mpiret);
#endif
      ++sk;
    }
  }
#ifdef P4EST_ENABLE_MPI
  for (; sk < num_proc_recv_from; ++sk) {
    /* for empty processors in receiving range */
    recv_request[sk] = MPI_REQUEST_NULL;
  }
#endif

  /* For each processor calculate the number of quadrants sent */
  num_send_to = P4EST_ALLOC (p4est_locidx_t, num_procs);
  begin_send_to = P4EST_ALLOC (p4est_gloidx_t, num_procs);

  my_begin = (rank == 0) ? 0 : (global_last_quad_index[rank - 1] + 1);
  my_end = global_last_quad_index[rank];

  num_proc_send_to = 0;
  for (to_proc = 0; to_proc < num_procs; ++to_proc) {
    to_begin = (to_proc == 0)
      ? 0 : (new_global_last_quad_index[to_proc - 1] + 1);
    to_end = new_global_last_quad_index[to_proc];

    if (to_begin <= my_end && to_end >= my_begin) {
      /* I send to to_proc which may be empty */
      num_send_to[to_proc] = SC_MIN (my_end, to_end)
        - SC_MAX (my_begin, to_begin) + 1;
      begin_send_to[to_proc] = SC_MAX (my_begin, to_begin);
      P4EST_ASSERT (num_send_to[to_proc] >= 0);
      if (to_proc != rank)
        ++num_proc_send_to;
    }
    else {
      /* I don't send to to_proc */
      num_send_to[to_proc] = 0;
      begin_send_to[to_proc] = -1;
    }
  }

#ifdef P4EST_ENABLE_DEBUG
  for (i = 0; i < num_procs; ++i) {
    if (num_send_to[i] != 0) {
      P4EST_LDEBUGF ("partition num_send_to[%d] = %lld\n",
                     i, (long long) num_send_to[i]);
    }
  }
  for (i = 0; i < num_procs; ++i) {
    if (begin_send_to[i] != -1) {
      P4EST_LDEBUGF ("partition begin_send_to[%d] = %lld\n",
                     i, (long long) begin_send_to[i]);
    }
  }
#endif

  /* Communicate the quadrants and their data */
  send_buf = P4EST_ALLOC (char *, num_procs);
#ifdef P4EST_ENABLE_MPI
  send_request = P4EST_ALLOC (MPI_Request, num_proc_send_to);
#endif

  /* Set the num_per_tree_local */
  num_per_tree_local = P4EST_ALLOC_ZERO (p4est_locidx_t, num_send_trees);
  to_proc = rank;
  my_base = (rank == 0) ? 0 : (global_last_quad_index[rank - 1] + 1);
  my_begin = begin_send_to[to_proc] - my_base;
  my_end = begin_send_to[to_proc] + num_send_to[to_proc] - 1 - my_base;
  for (which_tree = first_local_tree; which_tree <= last_local_tree;
       ++which_tree) {
    tree = p4est_tree_array_index (trees, which_tree);

    from_begin = (which_tree == first_local_tree) ? 0 :
      (local_tree_last_quad_index[which_tree - 1] + 1);
    from_end = local_tree_last_quad_index[which_tree];

    if (from_begin <= my_end && from_end >= my_begin) {
      /* Need to copy from tree which_tree */
      tree_from_begin = SC_MAX (my_begin, from_begin) - from_begin;
      tree_from_end = SC_MIN (my_end, from_end) - from_begin;
      num_copy_global = tree_from_end - tree_from_begin + 1;
      P4EST_ASSERT (num_copy_global >= 0);
      P4EST_ASSERT (num_copy_global <= (p4est_gloidx_t) P4EST_LOCIDX_MAX);
      num_copy = (p4est_locidx_t) num_copy_global;
      num_per_tree_local[which_tree - first_local_tree] = num_copy;
    }
  }

  /* Allocate space for receiving quadrants and user data */
  for (to_proc = 0, sk = 0; to_proc < num_procs; ++to_proc) {
    if (to_proc != rank && num_send_to[to_proc]) {
      send_size = num_send_trees * sizeof (p4est_locidx_t)
        + quad_plus_data_size * num_send_to[to_proc];

      send_buf[to_proc] = P4EST_ALLOC (char, send_size);

      num_per_tree_send_buf = (p4est_locidx_t *) send_buf[to_proc];
      memset (num_per_tree_send_buf, 0,
              num_send_trees * sizeof (p4est_locidx_t));
      quad_send_buf = (p4est_quadrant_t *) (send_buf[to_proc]
                                            +
                                            num_send_trees *
                                            sizeof (p4est_locidx_t));
      user_data_send_buf =
        send_buf[to_proc] + num_send_trees * sizeof (p4est_locidx_t)
        + num_send_to[to_proc] * sizeof (p4est_quadrant_t);

      /* Pack in the data to be sent */

      my_base = (rank == 0) ? 0 : (global_last_quad_index[rank - 1] + 1);
      my_begin = begin_send_to[to_proc] - my_base;
      my_end = begin_send_to[to_proc] + num_send_to[to_proc] - 1 - my_base;

      for (which_tree = first_local_tree; which_tree <= last_local_tree;
           ++which_tree) {
        tree = p4est_tree_array_index (trees, which_tree);

        from_begin = (which_tree == first_local_tree) ? 0 :
          (local_tree_last_quad_index[which_tree - 1] + 1);
        from_end = local_tree_last_quad_index[which_tree];

        if (from_begin <= my_end && from_end >= my_begin) {
          /* Need to copy from tree which_tree */
          tree_from_begin = SC_MAX (my_begin, from_begin) - from_begin;
          tree_from_end = SC_MIN (my_end, from_end) - from_begin;
          num_copy = tree_from_end - tree_from_begin + 1;

          num_per_tree_send_buf[which_tree - first_local_tree] = num_copy;

          /* copy quads to send buf */
          memcpy (quad_send_buf, tree->quadrants.array +
                  tree_from_begin * sizeof (p4est_quadrant_t),
                  num_copy * sizeof (p4est_quadrant_t));

          /* set tree in send buf and copy user data */
          P4EST_LDEBUGF ("partition send %lld [%lld,%lld] quadrants"
                         " from tree %lld to proc %d\n",
                         (long long) num_copy, (long long) tree_from_begin,
                         (long long) tree_from_end, (long long) which_tree,
                         to_proc);
          for (il = 0; il < num_copy; ++il) {
            memcpy (user_data_send_buf + il * data_size,
                    quad_send_buf[il].p.user_data, data_size);
            if (data_size) {
              quad_send_buf[il].p.user_data = NULL;
            }
          }

          /* move pointer to beginning of quads that need to be copied */
          my_begin += num_copy;
          quad_send_buf += num_copy;
          user_data_send_buf += num_copy * data_size;
        }
      }

      /* Post send operation for the quadrants and their data */
#ifdef P4EST_ENABLE_MPI
      P4EST_LDEBUGF ("partition send %lld quadrants to %d\n",
                     (long long) num_send_to[to_proc], to_proc);
      mpiret = MPI_Isend (send_buf[to_proc], (int) send_size, MPI_BYTE,
                          to_proc, P4EST_COMM_PARTITION_GIVEN,
                          comm, send_request + sk);
      SC_CHECK_MPI (mpiret);
      ++sk;
#endif
    }
    else {
      send_buf[to_proc] = NULL;
    }
  }
#ifdef P4EST_ENABLE_MPI
  for (; sk < num_proc_send_to; ++sk) {
    send_request[sk] = MPI_REQUEST_NULL;
  }

  /* Fill in forest */
  mpiret =
    MPI_Waitall (num_proc_recv_from, recv_request, MPI_STATUSES_IGNORE);
  SC_CHECK_MPI (mpiret);
#endif

  /* Loop through and fill in */

  /* Calculate the local index of the end of each tree in the repartition */
  new_local_tree_elem_count =
    P4EST_ALLOC_ZERO (p4est_locidx_t, trees->elem_count);
  new_local_tree_elem_count_before =
    P4EST_ALLOC_ZERO (p4est_locidx_t, trees->elem_count);
  new_first_local_tree = (p4est_topidx_t) P4EST_TOPIDX_MAX;
  new_last_local_tree = 0;

  for (from_proc = 0; from_proc < num_procs; ++from_proc) {
    if (num_recv_from[from_proc] > 0) {
      first_from_tree = p4est->global_first_position[from_proc].p.which_tree;
      last_from_tree =
        p4est->global_first_position[from_proc + 1].p.which_tree;
      num_recv_trees =          /* same type */
        last_from_tree - first_from_tree + 1;

      P4EST_LDEBUGF
        ("partition from %d with trees [%lld,%lld] get %lld trees\n",
         from_proc, (long long) first_from_tree, (long long) last_from_tree,
         (long long) num_recv_trees);
      num_per_tree_recv_buf = (from_proc == rank) ?
        num_per_tree_local : (p4est_locidx_t *) recv_buf[from_proc];

      for (it = 0; it < num_recv_trees; ++it) {

        if (num_per_tree_recv_buf[it] > 0) {
          from_tree = first_from_tree + it;     /* same type */

          P4EST_ASSERT (from_tree >= 0
                        && from_tree < (p4est_topidx_t) trees->elem_count);
          P4EST_LDEBUGF ("partition recv %lld [%lld,%lld] quadrants"
                         " from tree %lld from proc %d\n",
                         (long long) num_per_tree_recv_buf[it],
                         (long long) new_local_tree_elem_count[from_tree],
                         (long long) new_local_tree_elem_count[from_tree]
                         + num_per_tree_recv_buf[it], (long long) from_tree,
                         from_proc);
          new_first_local_tree =        /* same type */
            SC_MIN (new_first_local_tree, from_tree);
          new_last_local_tree = /* same type */
            SC_MAX (new_last_local_tree, from_tree);
          new_local_tree_elem_count[from_tree] +=       /* same type */
            num_per_tree_recv_buf[it];
          new_local_tree_elem_count_before[from_tree] +=        /* same type */
            (from_proc < rank) ? num_per_tree_recv_buf[it] : 0;
        }
      }
    }
  }
  if (new_first_local_tree > new_last_local_tree) {
    new_first_local_tree = -1;
    new_last_local_tree = -2;
  }
  P4EST_VERBOSEF ("partition new forest [%lld,%lld]\n",
                  (long long) new_first_local_tree,
                  (long long) new_last_local_tree);

  /* Copy the local quadrants */
  if (first_local_tree >= 0 && new_first_local_tree >= 0) {
    P4EST_ASSERT (last_local_tree >= 0 && new_last_local_tree >= 0);
    first_tree =                /* same type */
      SC_MIN (first_local_tree, new_first_local_tree);
  }
  else {
    P4EST_ASSERT (last_local_tree == -2 || new_last_local_tree == -2);
    first_tree =                /* same type */
      SC_MAX (first_local_tree, new_first_local_tree);
  }
  last_tree =                   /* same type */
    SC_MAX (last_local_tree, new_last_local_tree);
  my_base = (rank == 0) ? 0 : (global_last_quad_index[rank - 1] + 1);
  my_begin = begin_send_to[rank] - my_base;
  my_end = begin_send_to[rank] + num_send_to[rank] - 1 - my_base;

  for (which_tree = first_tree; which_tree <= last_tree; ++which_tree) {
    tree = p4est_tree_array_index (trees, which_tree);
    quadrants = &tree->quadrants;

    if (new_local_tree_elem_count[which_tree] > 0) {
      if (which_tree >= first_local_tree && which_tree <= last_local_tree) {

        num_quadrants = new_local_tree_elem_count[which_tree];

        from_begin = (which_tree == first_local_tree) ? 0 :
          (local_tree_last_quad_index[which_tree - 1] + 1);
        from_end = local_tree_last_quad_index[which_tree];

        if (from_begin <= my_end && from_end >= my_begin) {
          /* Need to keep part of tree which_tree */
          tree_from_begin = SC_MAX (my_begin, from_begin) - from_begin;
          tree_from_end = SC_MIN (my_end, from_end) - from_begin;
          num_copy = tree_from_end - tree_from_begin + 1;
        }
        else {
          tree_from_begin = 0;
          tree_from_end = -1;
          num_copy = 0;
        }

        /* Free all userdata that no longer belongs to this process */
        zoffset = SC_MIN ((size_t) tree_from_begin, quadrants->elem_count);
        for (zz = 0; zz < zoffset; ++zz) {
          quad = p4est_quadrant_array_index (quadrants, zz);
          p4est_quadrant_free_data (p4est, quad);
        }
        zoffset = (size_t) tree_from_end + 1;
        for (zz = zoffset; zz < quadrants->elem_count; ++zz) {
          quad = p4est_quadrant_array_index (quadrants, zz);
          p4est_quadrant_free_data (p4est, quad);
        }

        if (num_quadrants > (p4est_locidx_t) quadrants->elem_count) {
          sc_array_resize (quadrants, num_quadrants);
        }

        P4EST_LDEBUGF ("copying %lld local quads to tree %lld\n",
                       (long long) num_copy, (long long) which_tree);
        P4EST_LDEBUGF
          ("   with %lld(%llu) quads from [%lld, %lld] to [%lld, %lld]\n",
           (long long) num_quadrants,
           (unsigned long long) quadrants->elem_count,
           (long long) tree_from_begin, (long long) tree_from_end,
           (long long) new_local_tree_elem_count_before[which_tree],
           (long long) new_local_tree_elem_count_before[which_tree] +
           num_copy - 1);
        memmove (quadrants->array +
                 new_local_tree_elem_count_before[which_tree] *
                 sizeof (p4est_quadrant_t),
                 quadrants->array +
                 tree_from_begin * sizeof (p4est_quadrant_t),
                 num_copy * sizeof (p4est_quadrant_t));

        if (num_quadrants < (p4est_locidx_t) quadrants->elem_count) {
          sc_array_resize (quadrants, num_quadrants);
        }
      }
    }
    else {
      /*
       * Check to see if we need to drop a tree because we no longer have
       * any quadrants in it.
       */
      if (which_tree >= first_local_tree && which_tree <= last_local_tree) {
        /* Free all userdata that no longer belongs to this process */
        for (zz = 0; zz < quadrants->elem_count; ++zz) {
          quad = p4est_quadrant_array_index (quadrants, zz);
          p4est_quadrant_free_data (p4est, quad);
        }

        /* The whole tree is dropped */
        P4EST_QUADRANT_INIT (&tree->first_desc);
        P4EST_QUADRANT_INIT (&tree->last_desc);
        sc_array_reset (quadrants);
        tree->quadrants_offset = 0;
        for (i = 0; i <= P4EST_QMAXLEVEL; ++i) {
          tree->quadrants_per_level[i] = 0;
        }
        tree->maxlevel = 0;
      }
    }
  }

  /* Copy in received quadrants */

  memset (new_local_tree_elem_count_before, 0,
          trees->elem_count * sizeof (p4est_locidx_t));
  for (from_proc = 0; from_proc < num_procs; ++from_proc) {
    if (num_recv_from[from_proc] > 0) {
      first_from_tree = p4est->global_first_position[from_proc].p.which_tree;
      last_from_tree =
        p4est->global_first_position[from_proc + 1].p.which_tree;
      num_recv_trees =          /* same type */
        last_from_tree - first_from_tree + 1;

      P4EST_LDEBUGF
        ("partition copy from %d with trees [%lld,%lld] get %lld trees\n",
         from_proc, (long long) first_from_tree,
         (long long) last_from_tree, (long long) num_recv_trees);
      num_per_tree_recv_buf =
        (from_proc == rank) ? num_per_tree_local :
        (p4est_locidx_t *) recv_buf[from_proc];

      quad_recv_buf = (p4est_quadrant_t *) (recv_buf[from_proc]
                                            + num_recv_trees *
                                            sizeof (p4est_locidx_t));
      user_data_recv_buf =
        recv_buf[from_proc] + num_recv_trees * sizeof (p4est_locidx_t)
        + num_recv_from[from_proc] * sizeof (p4est_quadrant_t);

      for (it = 0; it < num_recv_trees; ++it) {
        from_tree = first_from_tree + it;       /* same type */
        num_copy = num_per_tree_recv_buf[it];

        /* We might have sent trees that are not actual trees.  In
         * this case the num_copy should be zero
         */
        P4EST_ASSERT (num_copy == 0
                      || (num_copy > 0 && from_tree >= 0
                          && from_tree < (p4est_topidx_t) trees->elem_count));

        if (num_copy > 0 && rank != from_proc) {
          tree = p4est_tree_array_index (trees, from_tree);
          quadrants = &tree->quadrants;
          num_quadrants = new_local_tree_elem_count[from_tree];
          sc_array_resize (quadrants, num_quadrants);

          /* copy quadrants */
          P4EST_LDEBUGF ("copying %lld remote quads to tree %lld"
                         " with %lld quads from proc %d\n",
                         (long long) num_copy, (long long) from_tree,
                         (long long) num_quadrants, from_proc);
          memcpy (quadrants->array +
                  new_local_tree_elem_count_before[from_tree]
                  * sizeof (p4est_quadrant_t), quad_recv_buf,
                  num_copy * sizeof (p4est_quadrant_t));

          /* copy user data */
          zoffset = (size_t) new_local_tree_elem_count_before[from_tree];
          for (zz = 0; zz < (size_t) num_copy; ++zz) {
            quad = p4est_quadrant_array_index (quadrants, zz + zoffset);

            if (data_size > 0) {
              quad->p.user_data = sc_mempool_alloc (p4est->user_data_pool);
              memcpy (quad->p.user_data, user_data_recv_buf + zz * data_size,
                      data_size);
            }
          }
        }

        if (num_copy > 0) {
          P4EST_ASSERT (from_tree >= 0
                        && from_tree < (p4est_topidx_t) trees->elem_count);
          new_local_tree_elem_count_before[from_tree] +=        /* same type */
            num_copy;
        }

        /* increment the recv quadrant pointers */
        quad_recv_buf += num_copy;
        user_data_recv_buf += num_copy * data_size;
      }
      if (recv_buf[from_proc] != NULL) {
        P4EST_FREE (recv_buf[from_proc]);
        recv_buf[from_proc] = NULL;
      }
    }
  }

  /* Set the global index and count of quadrants instead
   * of calling p4est_comm_count_quadrants
   */
  P4EST_FREE (global_last_quad_index);
  global_last_quad_index = new_global_last_quad_index;
  P4EST_ASSERT (p4est->global_num_quadrants ==
                new_global_last_quad_index[num_procs - 1] + 1);
  P4EST_ASSERT (p4est->global_first_quadrant[0] == 0);
  for (i = 0; i < num_procs; ++i) {
    p4est->global_first_quadrant[i + 1] = global_last_quad_index[i] + 1;
  }
  P4EST_FREE (new_global_last_quad_index);
  global_last_quad_index = new_global_last_quad_index = NULL;

  p4est->first_local_tree = new_first_local_tree;
  p4est->last_local_tree = new_last_local_tree;

  new_local_num_quadrants = 0;
  for (which_tree = 0; which_tree < new_first_local_tree; ++which_tree) {
    tree = p4est_tree_array_index (trees, which_tree);
    tree->quadrants_offset = 0;
    P4EST_QUADRANT_INIT (&tree->first_desc);
    P4EST_QUADRANT_INIT (&tree->last_desc);
  }
  for (; which_tree <= new_last_local_tree; ++which_tree) {
    tree = p4est_tree_array_index (trees, which_tree);
    tree->quadrants_offset = new_local_num_quadrants;
    quadrants = &tree->quadrants;
    P4EST_ASSERT (quadrants->elem_count > 0);

    new_local_num_quadrants +=  /* same type */
      (p4est_locidx_t) quadrants->elem_count;

    for (i = 0; i <= P4EST_QMAXLEVEL; ++i) {
      tree->quadrants_per_level[i] = 0;
    }
    tree->maxlevel = 0;
    for (zz = 0; zz < quadrants->elem_count; ++zz) {
      quad = p4est_quadrant_array_index (quadrants, zz);
      ++tree->quadrants_per_level[quad->level];
      tree->maxlevel = (int8_t) SC_MAX (quad->level, tree->maxlevel);
    }

    quad = p4est_quadrant_array_index (quadrants, 0);
    p4est_quadrant_first_descendant (quad, &tree->first_desc,
                                     P4EST_QMAXLEVEL);
    quad = p4est_quadrant_array_index (quadrants, quadrants->elem_count - 1);
    p4est_quadrant_last_descendant (quad, &tree->last_desc, P4EST_QMAXLEVEL);
  }
  for (; which_tree < p4est->connectivity->num_trees; ++which_tree) {
    tree = p4est_tree_array_index (trees, which_tree);
    tree->quadrants_offset = new_local_num_quadrants;
    P4EST_QUADRANT_INIT (&tree->first_desc);
    P4EST_QUADRANT_INIT (&tree->last_desc);
  }
  p4est->local_num_quadrants = new_local_num_quadrants;

  /* Clean up */

#ifdef P4EST_ENABLE_MPI
  mpiret = MPI_Waitall (num_proc_send_to, send_request, MPI_STATUSES_IGNORE);
  SC_CHECK_MPI (mpiret);

#ifdef P4EST_ENABLE_DEBUG
  for (i = 0; i < num_proc_recv_from; ++i) {
    P4EST_ASSERT (recv_request[i] == MPI_REQUEST_NULL);
  }
  for (i = 0; i < num_proc_send_to; ++i) {
    P4EST_ASSERT (send_request[i] == MPI_REQUEST_NULL);
  }
#endif
  P4EST_FREE (recv_request);
  P4EST_FREE (send_request);
#endif

  for (i = 0; i < num_procs; ++i) {
    if (recv_buf[i] != NULL)
      P4EST_FREE (recv_buf[i]);
    if (send_buf[i] != NULL)
      P4EST_FREE (send_buf[i]);
  }

  P4EST_FREE (num_per_tree_local);
  P4EST_FREE (local_tree_last_quad_index);
  P4EST_FREE (new_local_tree_elem_count);
  P4EST_FREE (new_local_tree_elem_count_before);
  P4EST_FREE (recv_buf);
  P4EST_FREE (send_buf);
  P4EST_FREE (num_recv_from);
  P4EST_FREE (num_send_to);
  P4EST_FREE (begin_send_to);

  p4est_comm_global_partition (p4est, NULL);

  /* Assert that we have a valid partition */
  P4EST_ASSERT (crc == p4est_checksum (p4est));
  P4EST_GLOBAL_INFOF
    ("Done " P4EST_STRING
     "_partition_given shipped %lld quadrants %.3g%%\n",
     (long long) total_quadrants_shipped,
     total_quadrants_shipped * 100. / p4est->global_num_quadrants);

  return total_quadrants_shipped;
}<|MERGE_RESOLUTION|>--- conflicted
+++ resolved
@@ -438,14 +438,10 @@
   P4EST_QUADRANT_INIT (&nextlow);
   P4EST_QUADRANT_INIT (&s);
 
-<<<<<<< HEAD
-#ifdef P4EST_ENABLE_DEBUG
-=======
   /* check parallel environment */
   P4EST_ASSERT (!p4est_comm_parallel_env_is_null (p4est));
 
-#ifdef P4EST_DEBUG
->>>>>>> d84a4139
+#ifdef P4EST_ENABLE_DEBUG
   /* check last item of global partition */
   P4EST_ASSERT (p4est->global_first_position[num_procs].p.which_tree ==
                 p4est->connectivity->num_trees &&

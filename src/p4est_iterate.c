/*
  This file is part of p4est.
  p4est is a C library to manage a collection (a forest) of multiple
  connected adaptive quadtrees or octrees in parallel.

  Copyright (C) 2010 The University of Texas System
  Written by Carsten Burstedde, Lucas C. Wilcox, and Tobin Isaac

  p4est is free software; you can redistribute it and/or modify
  it under the terms of the GNU General Public License as published by
  the Free Software Foundation; either version 2 of the License, or
  (at your option) any later version.

  p4est is distributed in the hope that it will be useful,
  but WITHOUT ANY WARRANTY; without even the implied warranty of
  MERCHANTABILITY or FITNESS FOR A PARTICULAR PURPOSE.  See the
  GNU General Public License for more details.

  You should have received a copy of the GNU General Public License
  along with p4est; if not, write to the Free Software Foundation, Inc.,
  51 Franklin Street, Fifth Floor, Boston, MA 02110-1301, USA.
*/

#ifdef P4_TO_P8
#include <p8est_algorithms.h>
#include <p8est_bits.h>
#include <p8est_iterate.h>
#include <p8est_search.h>
#else
#include <p4est_algorithms.h>
#include <p4est_bits.h>
#include <p4est_iterate.h>
#include <p4est_search.h>
#endif

/* tier ring functions:
 *
 * A tier saves the indices created  by an array split.  In all of the iterate
 * loops, those indices are uniquely determined by the level of the split and
 * the first quadrant in the section that's split.  For each level, there is a
 * set number of tiers saved in a ring.  To get the indices from a split,
 * we search the ring of the level of the split for the same first quadrant: if
 * it is found, the indices are copied from the saved tier; otherwise, they are
 * computed, and saved in the ring in place of the oldest tier in the ring */
#define P4EST_ITER_STRIDE (P4EST_CHILDREN + 1)
typedef struct p4est_iter_tier
{
  p4est_quadrant_t   *key;
  size_t              array[P4EST_ITER_STRIDE];
}
p4est_iter_tier_t;

typedef struct p4est_iter_tier_ring
{
  int                 next;
  sc_array_t          tiers;
}
p4est_iter_tier_ring_t;

static sc_array_t  *
p4est_iter_tier_rings_new (int num_procs)
{
  int                 i, j;
  int                 tier_ring_max;
  int                 tier_level_max;
  sc_array_t         *tier_rings;
  p4est_iter_tier_ring_t *ring;
  p4est_iter_tier_t  *tier;

  tier_rings = sc_array_new (sizeof (p4est_iter_tier_ring_t));
  tier_ring_max = (num_procs == 1 ? P4EST_CHILDREN : 2 * P4EST_CHILDREN);
  tier_level_max = P4EST_QMAXLEVEL;
  sc_array_resize (tier_rings, (size_t) tier_level_max);
  for (i = 0; i < tier_level_max; i++) {
    ring = (p4est_iter_tier_ring_t *) sc_array_index_int (tier_rings, i);
    ring->next = 0;
    sc_array_init (&(ring->tiers), sizeof (p4est_iter_tier_t));
    sc_array_resize (&(ring->tiers), (size_t) tier_ring_max);
    for (j = 0; j < tier_ring_max; j++) {
      tier = (p4est_iter_tier_t *) sc_array_index_int (&(ring->tiers), j);
      tier->key = NULL;
    }
  }

  return tier_rings;
}

static void
p4est_iter_tier_rings_destroy (sc_array_t * tier_rings)
{
  size_t              zz;
  p4est_iter_tier_ring_t *ring;

  for (zz = 0; zz < tier_rings->elem_count; zz++) {
    ring = (p4est_iter_tier_ring_t *) sc_array_index (tier_rings, zz);
    sc_array_reset (&(ring->tiers));
  }
  sc_array_destroy (tier_rings);
}

static void
p4est_iter_tier_update (sc_array_t * view, int level, size_t * next_tier,
                        size_t shift)
{
  int                 i;
  p4est_split_array (view, level, next_tier);
  for (i = 0; i < P4EST_ITER_STRIDE; i++) {
    next_tier[i] += shift;
  }
}

static void
p4est_iter_tier_insert (sc_array_t * view, int level, size_t * next_tier,
                        size_t shift, sc_array_t * tier_rings,
                        p4est_quadrant_t * q)
{
  int                 i, limit;
  p4est_iter_tier_ring_t *ring;
  p4est_iter_tier_t  *tier;
  p4est_quadrant_t   *key;

  if (q == NULL) {
    for (i = 0; i < P4EST_ITER_STRIDE; i++) {
      next_tier[i] = shift;
    }
    return;
  }

  if (level >= (int) tier_rings->elem_count) {
    p4est_iter_tier_update (view, level, next_tier, shift);
    return;
  }
  ring = (p4est_iter_tier_ring_t *) sc_array_index_int (tier_rings, level);

  limit = (int) ring->tiers.elem_count;
  for (i = 0; i < limit; i++) {
    tier = (p4est_iter_tier_t *) sc_array_index_int (&(ring->tiers), i);
    key = tier->key;
    if (key == NULL) {
      P4EST_ASSERT (ring->next == i);
      p4est_iter_tier_update (view, level, next_tier, shift);
      memcpy (tier->array, next_tier, P4EST_ITER_STRIDE * sizeof (size_t));
      tier->key = q;
      ring->next++;
      ring->next %= limit;
      return;
    }
    if (q == key) {
      memcpy (next_tier, tier->array, P4EST_ITER_STRIDE * sizeof (size_t));
      return;
    }
  }

  /* if the tier wasn't already computed, compute it */
  p4est_iter_tier_update (view, level, next_tier, shift);
  /* we always rewrite over the oldest created tier */
  tier = (p4est_iter_tier_t *) sc_array_index_int (&(ring->tiers),
                                                   ring->next++);
  memcpy (tier->array, next_tier, P4EST_ITER_STRIDE * sizeof (size_t));
  tier->key = q;
  ring->next %= limit;
}

/* loop arg functions */
typedef struct p4est_iter_loop_args
{
  int                 alloc_size;       /* large enough to accomodate strange
                                           corners/edges between trees */
#ifdef P4_TO_P8
  int8_t              loop_edge;        /* should edge_iterate be run */
#endif
  int8_t              loop_corner;      /* should corner_iterate by run */

  int                 level;
  int                *level_num;        /* an array that keeps track of which
                                           branch we take at each step in the
                                           heirarchical search areas */
  int                *quad_idx2;        /* an indexing variable used in
                                           the iterate functions: passed as an
                                           argument to avoid using alloc/free
                                           on each call */
  sc_array_t        **quadrants;        /* the arrays, two for each side (one
                                           local, one ghost), that contain the
                                           quadrants in each search area */
  size_t            **index;    /* for each sidetype, the indices in quadrants
                                   that form the bounds of the heirarchical
                                   search areas */
  size_t             *first_index;      /* an indexing variable used in the
                                           iterate functions: passed as an
                                           argument to avoid using alloc/free
                                           on each call */
  size_t             *count;    /* a counting variable used in the iterate
                                   functions: passed as an argument to
                                   avoid using alloc/free on each call */
  p4est_quadrant_t  **test;     /* a testing variable used in the iterate
                                   functions: passed as an argument to
                                   avoid using alloc/free on each call */
  int                *test_level;       /* a testing variable used in
                                           the iterate functions:: passed as an
                                           argument to avoid using alloc/free
                                           on each call */
  int8_t             *refine;   /* a testing variable used in the iterate
                                   functions: passed as an argument to avoid
                                   using alloc/free on each call */
  sc_array_t         *tier_rings;
}
p4est_iter_loop_args_t;

static p4est_iter_loop_args_t *
p4est_iter_loop_args_new (p4est_connectivity_t * conn,
#ifdef P4_TO_P8
                          p8est_iter_edge_t iter_edge,
#endif
                          p4est_iter_corner_t iter_corner,
                          p4est_ghost_t * ghost_layer, int num_procs)
{
  int                 i;
  p4est_topidx_t      c;
  int                 alloc_size;
  p4est_topidx_t      num_corners = conn->num_corners;
  const p4est_topidx_t *ctt_offset = conn->ctt_offset;
#ifdef P4_TO_P8
  p4est_topidx_t      e;
  int                 max_edge_size;
  int                 edge_size;
  const p4est_topidx_t *ett_offset = conn->ett_offset;
  p4est_topidx_t      num_edges = conn->num_edges;
#endif
  int                 max_corner_size;
  int                 corner_size;
  p4est_iter_loop_args_t *loop_args;

  loop_args = P4EST_ALLOC (p4est_iter_loop_args_t, 1);

  /** alloc_size is the number of index arrays that are needed in the program.
   * at minimum we need two for each side of the face iterator: one for local,
   * one for ghost */
  alloc_size = 4;
  /** in the absence of strange corners (or strange edges), P4EST_CHILDREN is
   * the most quadrants that can meet at a corner */
  max_corner_size = P4EST_CHILDREN;
#ifdef P4_TO_P8
  /** if there are no strange edges between trees, then at most 4 quadrants
   * meet at an edge */
  max_edge_size = 4;
  if (iter_edge != NULL || iter_corner != NULL) {
    for (e = 0; e < num_edges; e++) {
      edge_size = (int) (ett_offset[e + 1] - ett_offset[e]);
      max_edge_size = (edge_size > max_edge_size) ? edge_size : max_edge_size;
    }
    /** we need to have two index arrays for every side of the edge iterator:
     * one for local, one for ghost */
    alloc_size = (2 * max_edge_size > alloc_size) ?
      2 * max_edge_size : alloc_size;
    /** even if there are no strange corners, for a corner that is in the
     * middle of a strange edge, there will be two quadrants that meet at the
     * corner for every quadrant that meets at the edge */
    max_corner_size = (max_edge_size * 2 > max_corner_size) ?
      max_edge_size * 2 : max_corner_size;
  }
#endif

  if (iter_corner != NULL) {
    for (c = 0; c < num_corners; c++) {
      corner_size = (int) (ctt_offset[c + 1] - ctt_offset[c]);
      max_corner_size = (corner_size > max_corner_size) ? corner_size :
        max_corner_size;
    }
    /** Similar to edges, we need to arrays for every quadrant that meets at a
     * corner */
    alloc_size = (2 * max_corner_size > alloc_size) ?
      2 * max_corner_size : alloc_size;
  }

  /** initialize arrays that keep track of where we are in the search */
  loop_args->alloc_size = alloc_size;
  loop_args->level_num = P4EST_ALLOC (int, (P4EST_QMAXLEVEL + 1));
  loop_args->quad_idx2 = P4EST_ALLOC (int, alloc_size / 2);
  loop_args->quadrants = P4EST_ALLOC (sc_array_t *, alloc_size);
  loop_args->index = P4EST_ALLOC (size_t *, alloc_size);
  for (i = 0; i < alloc_size; i++) {
    loop_args->index[i] =
      P4EST_ALLOC (size_t, (P4EST_QMAXLEVEL + 1) * P4EST_ITER_STRIDE);
    if (i & 1) {
      loop_args->quadrants[i] = &(ghost_layer->ghosts);
    }
  }
  loop_args->first_index = P4EST_ALLOC (size_t, alloc_size);
  loop_args->count = P4EST_ALLOC (size_t, alloc_size);
  loop_args->test = P4EST_ALLOC (p4est_quadrant_t *, alloc_size);
  loop_args->test_level = P4EST_ALLOC (int, alloc_size);
  loop_args->refine = P4EST_ALLOC (int8_t, alloc_size / 2);

  loop_args->tier_rings = p4est_iter_tier_rings_new (num_procs);

#ifdef P4_TO_P8
  loop_args->loop_edge = ((iter_corner != NULL) || (iter_edge != NULL));
#endif
  loop_args->loop_corner = (iter_corner != NULL);

  return loop_args;
}

static void
p4est_iter_loop_args_destroy (p4est_iter_loop_args_t * loop_args)
{
  int                 i;
  int                 alloc_size = loop_args->alloc_size;

  P4EST_FREE (loop_args->level_num);
  P4EST_FREE (loop_args->quad_idx2);
  P4EST_FREE (loop_args->quadrants);
  for (i = 0; i < alloc_size; i++) {
    P4EST_FREE (loop_args->index[i]);
  }
  P4EST_FREE (loop_args->index);
  P4EST_FREE (loop_args->first_index);
  P4EST_FREE (loop_args->count);
  P4EST_FREE (loop_args->test);
  P4EST_FREE (loop_args->test_level);
  P4EST_FREE (loop_args->refine);
  p4est_iter_tier_rings_destroy (loop_args->tier_rings);
  P4EST_FREE (loop_args);
}

/* initialize loop_args for a volume search */
static void
p4est_iter_init_loop_volume (p4est_iter_loop_args_t * loop_args,
                             p4est_topidx_t t, p4est_t * p4est,
                             p4est_ghost_t * ghost_layer)
{
  const int           left = 0;
  const int           right = 1;
  const int           local = 0;
  const int           ghost = 1;
  int                 i;
  sc_array_t         *trees = p4est->trees;
  p4est_tree_t       *tree;
  sc_array_t         *local_quads;
  size_t              first_ghost_quad =
    (size_t) ghost_layer->tree_offsets[t];
  size_t              stop_ghost_quad =
    (size_t) ghost_layer->tree_offsets[t + 1];

  tree = p4est_tree_array_index (trees, t);
  local_quads = &(tree->quadrants);

  loop_args->level = 0;
  loop_args->level_num[0] = 0;

  for (i = left; i <= right; i++) {
    loop_args->index[i * 2 + local][0] = 0;
    loop_args->index[i * 2 + local][1] = local_quads->elem_count;
    loop_args->index[i * 2 + ghost][0] = first_ghost_quad;
    loop_args->index[i * 2 + ghost][1] = stop_ghost_quad;
  }
  for (i = 0; i < 4; i++) {
    loop_args->quadrants[i] = (i & 1) ? &(ghost_layer->ghosts) : local_quads;
  }
#ifdef P4_TO_P8
  if (loop_args->loop_edge) {
    for (; i < 8; i++) {
      loop_args->quadrants[i] =
        (i & 1) ? &(ghost_layer->ghosts) : local_quads;
    }
  }
#endif
  if (loop_args->loop_corner) {
    for (; i < 2 * P4EST_CHILDREN; i++) {
      loop_args->quadrants[i] =
        (i & 1) ? &(ghost_layer->ghosts) : local_quads;
    }
  }
}

/* initialize loop_args for a face search between trees */
static void
p4est_iter_init_loop_face (p4est_iter_loop_args_t * loop_args,
                           p4est_topidx_t t, p4est_topidx_t nt,
                           p4est_t * p4est, p4est_ghost_t * ghost_layer)
{
  const int           left = 0;
  const int           right = 1;
  const int           local = 0;
  const int           ghost = 1;
  int                 i;
  sc_array_t         *trees = p4est->trees;
  p4est_tree_t       *tree;
  sc_array_t         *left_local_quads;
  sc_array_t         *right_local_quads;
  size_t              left_first_ghost =
    (size_t) ghost_layer->tree_offsets[t];
  size_t              left_stop_ghost =
    (size_t) ghost_layer->tree_offsets[t + 1];
  size_t              right_first_ghost =
    (size_t) ghost_layer->tree_offsets[nt];
  size_t              right_stop_ghost =
    (size_t) ghost_layer->tree_offsets[nt + 1];

  tree = p4est_tree_array_index (trees, t);
  left_local_quads = &(tree->quadrants);
  tree = p4est_tree_array_index (trees, nt);
  right_local_quads = &(tree->quadrants);

  loop_args->level = 0;
  loop_args->level_num[0] = 0;

  loop_args->index[left * 2 + local][0] = 0;
  loop_args->index[left * 2 + local][1] = left_local_quads->elem_count;
  loop_args->index[left * 2 + ghost][0] = left_first_ghost;
  loop_args->index[left * 2 + ghost][1] = left_stop_ghost;

  loop_args->index[right * 2 + local][0] = 0;
  loop_args->index[right * 2 + local][1] = right_local_quads->elem_count;
  loop_args->index[right * 2 + ghost][0] = right_first_ghost;
  loop_args->index[right * 2 + ghost][1] = right_stop_ghost;

  loop_args->quadrants[left * 2 + local] = left_local_quads;
  loop_args->quadrants[left * 2 + ghost] = &(ghost_layer->ghosts);
  loop_args->quadrants[right * 2 + local] = right_local_quads;
  loop_args->quadrants[right * 2 + ghost] = &(ghost_layer->ghosts);
  i = 4;
#ifdef P4_TO_P8
  if (loop_args->loop_edge) {
    for (; i < 8; i++) {
      loop_args->quadrants[i] = (i & 1) ? &(ghost_layer->ghosts) :
        ((i >> 1) & 1) ? right_local_quads : left_local_quads;
    }
  }
#endif
  if (loop_args->loop_corner) {
    for (; i < 2 * P4EST_CHILDREN; i++) {
      loop_args->quadrants[i] = (i & 1) ? &(ghost_layer->ghosts) :
        ((i >> 1) & 1) ? right_local_quads : left_local_quads;
    }
  }
}

/* initialize loop_args for a face search on a boundary face */
static void
p4est_iter_init_loop_outside_face (p4est_iter_loop_args_t * loop_args,
                                   p4est_topidx_t t, p4est_t * p4est,
                                   p4est_ghost_t * ghost_layer)
{
  const int           local = 0;
  const int           ghost = 1;
  int                 i;
  sc_array_t         *trees = p4est->trees;
  p4est_tree_t       *tree;
  sc_array_t         *local_quads;
  size_t              first_ghost_quad =
    (size_t) ghost_layer->tree_offsets[t];
  size_t              stop_ghost_quad =
    (size_t) ghost_layer->tree_offsets[t + 1];

  tree = p4est_tree_array_index (trees, t);
  local_quads = &(tree->quadrants);

  loop_args->level = 0;
  loop_args->level_num[0] = 0;

  loop_args->index[local][0] = 0;
  loop_args->index[local][1] = local_quads->elem_count;
  loop_args->index[ghost][0] = first_ghost_quad;
  loop_args->index[ghost][1] = stop_ghost_quad;

  loop_args->quadrants[local] = local_quads;
  loop_args->quadrants[ghost] = &(ghost_layer->ghosts);
  i = 2;
#ifdef P4_TO_P8
  if (loop_args->loop_edge) {
    for (; i < 4; i++) {
      loop_args->quadrants[i] =
        (i & 1) ? &(ghost_layer->ghosts) : local_quads;
    }
  }
#endif
  if (loop_args->loop_corner) {
    for (; i < P4EST_CHILDREN; i++) {
      loop_args->quadrants[i] =
        (i & 1) ? &(ghost_layer->ghosts) : local_quads;
    }
  }
}

/* initialize loop_args for an edge search between trees */
#ifdef P4_TO_P8
static void
p8est_iter_init_loop_edge (p4est_iter_loop_args_t * loop_args,
                           p8est_t * p8est, p4est_ghost_t * ghost_layer,
                           p8est_iter_edge_info_t * info)
{
  const int           local = 0;
  const int           ghost = 1;

  size_t              zz;
  size_t              limit = info->sides.elem_count;
  p8est_iter_edge_side_t *side;
  p4est_topidx_t      t;
  sc_array_t         *trees = p8est->trees;
  p8est_tree_t       *tree;
  sc_array_t         *local_quads;

  loop_args->level = 0;
  loop_args->level_num[0] = 0;

  for (zz = 0; zz < limit; zz++) {
    side = p8est_iter_eside_array_index (&info->sides, zz);
    t = side->treeid;
    tree = p4est_tree_array_index (trees, t);
    local_quads = &(tree->quadrants);
    loop_args->index[zz * 2 + local][0] = 0;
    loop_args->index[zz * 2 + local][1] = local_quads->elem_count;
    loop_args->index[zz * 2 + ghost][0] =
      (size_t) ghost_layer->tree_offsets[t];
    loop_args->index[zz * 2 + ghost][1] =
      (size_t) ghost_layer->tree_offsets[t + 1];
    loop_args->quadrants[zz * 2 + local] = local_quads;
    loop_args->quadrants[zz * 2 + ghost] = &(ghost_layer->ghosts);
    if (loop_args->loop_corner) {
      loop_args->quadrants[(limit + zz) * 2 + local] = local_quads;
      loop_args->quadrants[(limit + zz) * 2 + ghost] = &(ghost_layer->ghosts);
    }
  }
}
#endif

/* initialize loop_args for a corner search between trees */
static void
p4est_iter_init_loop_corner (p4est_iter_loop_args_t * loop_args,
                             p4est_t * p4est, p4est_ghost_t * ghost_layer,
                             p4est_iter_corner_info_t * info)
{
  const int           local = 0;
  const int           ghost = 1;

  size_t              zz;
  size_t              limit = info->sides.elem_count;
  p4est_iter_corner_side_t *side;
  p4est_topidx_t      t;
  sc_array_t         *trees = p4est->trees;
  p4est_tree_t       *tree;
  sc_array_t         *local_quads;

  loop_args->level = 0;
  loop_args->level_num[0] = 0;

  for (zz = 0; zz < limit; zz++) {
    side = p4est_iter_cside_array_index (&info->sides, zz);
    t = side->treeid;
    tree = p4est_tree_array_index (trees, t);
    local_quads = &(tree->quadrants);
    loop_args->index[zz * 2 + local][0] = 0;
    loop_args->index[zz * 2 + local][1] = local_quads->elem_count;
    loop_args->index[zz * 2 + ghost][0] =
      (size_t) ghost_layer->tree_offsets[t];
    loop_args->index[zz * 2 + ghost][1] =
      (size_t) ghost_layer->tree_offsets[t + 1];
    loop_args->quadrants[zz * 2 + local] = local_quads;
    loop_args->quadrants[zz * 2 + ghost] = &(ghost_layer->ghosts);
  }
}

/* When one iterate loop calls another, i.e. volume_iterate calls face_iterate,
 * the initial bounds for the new sides of the search need to be initialized.
 * The whole heirarchy doesn't need to be copied, just the most recent bounds
 * from the correct starting sections (start_idx2).
 */
static void
p4est_iter_copy_indices (p4est_iter_loop_args_t * loop_args, int *start_idx2,
                         int old_num, int new_num)
{
  const int           local = 0;
  const int           ghost = 1;
  int                 type;
  int                 side;
  size_t            **zindex = loop_args->index;
  int                 idx2;

  P4EST_ASSERT (new_num % old_num == 0);

  for (side = 0; side < new_num; side++) {
    idx2 = loop_args->level * P4EST_ITER_STRIDE + start_idx2[side];
    for (type = local; type <= ghost; type++) {
      zindex[side * 2 + type][idx2] =
        zindex[(side % old_num) * 2 + type][idx2];
      zindex[side * 2 + type][idx2 + 1] =
        zindex[(side % old_num) * 2 + type][idx2 + 1];
    }
  }
}

/* corner iterate function */
typedef struct p4est_iter_corner_args
{
  int                 num_sides;
  int                *start_idx2;
  int                 remote;
  p4est_iter_loop_args_t *loop_args;
  p4est_iter_corner_info_t info;
}
p4est_iter_corner_args_t;

static int
cside_compare (const void *a, const void *b)
{
  p4est_locidx_t diff;
  const p4est_iter_corner_side_t *A = (const p4est_iter_corner_side_t *) a;
  const p4est_iter_corner_side_t *B = (const p4est_iter_corner_side_t *) b;

  diff = (A->treeid - B->treeid);
  if (diff) {
    return (int) diff;
  }
  return (A->corner - B->corner);
}

/* initialize corner args for a corner between trees */
static void
p4est_iter_init_corner (p4est_iter_corner_args_t * args,
                        p4est_t * p4est, p4est_ghost_t * ghost_layer,
                        p4est_iter_loop_args_t * loop_args, p4est_topidx_t t,
                        int c)
{
  p4est_topidx_t      ti;
<<<<<<< HEAD
  int                 i, j, k;
=======
  int                 i, j;
>>>>>>> 2a2a5f45
  int                 f, nf, o;
  int                 c2, nc;
  int                 count = 0;
  p4est_topidx_t      nt;
  p4est_connectivity_t *conn = p4est->connectivity;
  p4est_topidx_t     *ttt = conn->tree_to_tree;
  int8_t             *ttf = conn->tree_to_face;
  p4est_topidx_t     *ttc = conn->tree_to_corner;
  p4est_topidx_t     *ctt_offset = conn->ctt_offset;
  p4est_topidx_t     *ctt = conn->corner_to_tree;
  int8_t             *ctc = conn->corner_to_corner;
  p4est_topidx_t      corner = ttc != NULL ? ttc[t * P4EST_CHILDREN + c] : -1;
#ifdef P4_TO_P8
  int                 ref, set, nc2, orig_o;
  int                 e, ne, l;
  p4est_topidx_t     *tte = conn->tree_to_edge;
  p4est_topidx_t     *ett_offset = conn->ett_offset;
  p4est_topidx_t     *ett = conn->edge_to_tree;
  int8_t             *ete = conn->edge_to_edge;
  p4est_topidx_t      edge;
#endif
  p4est_iter_corner_info_t *info = &(args->info);
  p4est_iter_corner_side_t *cside;
  int                *start_idx2;

  info->p4est = p4est;
  info->ghost_layer = ghost_layer;
  info->tree_boundary = (int8_t) P4EST_CONNECT_CORNER;
  sc_array_init (&(info->sides), sizeof (p4est_iter_corner_side_t));
  start_idx2 = args->start_idx2 =
    P4EST_ALLOC (int, loop_args->alloc_size / 2);
  args->loop_args = loop_args;

  if (corner >= 0) {
    for (ti = ctt_offset[corner]; ti < ctt_offset[corner + 1]; ti++) {
      nt = ctt[ti];
      nc = (int) ctc[ti];
      cside = (p4est_iter_corner_side_t *) sc_array_push (&(info->sides));
      cside->corner = (int8_t) nc;
      cside->treeid = nt;
      start_idx2[count++] = 0;
      for (j = 0; j < P4EST_DIM; j++) {
        cside->faces[j] = -1;
#ifdef P4_TO_P8
        cside->edges[j] = -1;
#endif
      }
    }
  }
  else {
    cside = (p4est_iter_corner_side_t *) sc_array_push (&(info->sides));
    cside->corner = (int8_t) c;
    cside->treeid = t;
    start_idx2[count++] = 0;
    for (i = 0; i < P4EST_DIM; i++) {
      f = p4est_corner_faces[c][i];
      c2 = p4est_corner_face_corners[c][f];
      nt = ttt[t * P4EST_FACES + f];
      nf = (int) ttf[t * P4EST_FACES + f];
      o = nf / P4EST_FACES;
      nf %= P4EST_FACES;
      if (nt == t && nf == f) {
        continue;
      }
#ifndef P4_TO_P8
      nc = p4est_face_corners[nf][(o == 0) ? c2 : (1 - c2)];
#else
      ref = p8est_face_permutation_refs[f][nf];
      set = p8est_face_permutation_sets[ref][o];
      nc2 = p8est_face_permutations[set][c2];
      nc = p8est_face_corners[nf][nc2];
#endif
      for (j = 0; j < count; j++) {
        cside = p4est_iter_cside_array_index_int (&(info->sides), j);
        if (cside->treeid == nt && (int) cside->corner == nc) {
          break;
        }
      }
      if (j < count) {
        continue;
      }
      cside = (p4est_iter_corner_side_t *) sc_array_push (&(info->sides));
      cside->corner = (int8_t) nc;
      cside->treeid = nt;
      for (j = 0; j < P4EST_DIM; j++) {
        cside->faces[j] = -1;
#ifdef P4_TO_P8
        cside->edges[j] = -1;
#endif
      }
      start_idx2[count++] = 0;
    }
#ifdef P4_TO_P8
    for (i = 0; i < 3; i++) {
      e = p8est_corner_edges[c][i];
      c2 = (p8est_edge_corners[e][0] == c) ? 0 : 1;
      edge = (tte != NULL) ? tte[t * 12 + e] : -1;
      if (edge >= 0) {
        orig_o = -1;
        for (ti = ett_offset[edge]; ti < ett_offset[edge + 1]; ti++) {
          nt = ett[ti];
          ne = (int) ete[ti];
          o = ne / 12;
          ne %= 12;
          if (nt == t && ne == e) {
            orig_o = o;
            break;
          }
        }
        P4EST_ASSERT (orig_o >= 0);
        P4EST_ASSERT (ti < ett_offset[edge + 1]);
        for (ti = ett_offset[edge]; ti < ett_offset[edge + 1]; ti++) {
          nt = ett[ti];
          ne = (int) ete[ti];
          o = ne / 12;
          ne %= 12;
          if (nt == t && ne == e) {
            continue;
          }
          nc = p8est_edge_corners[ne][(o == orig_o) ? c2 : (1 - c2)];
          for (j = 0; j < count; j++) {
            cside = p4est_iter_cside_array_index_int (&(info->sides), j);
            if (cside->treeid == nt && (int) cside->corner == nc) {
              break;
            }
          }
          if (j < count) {
            continue;
          }
          cside = (p4est_iter_corner_side_t *) sc_array_push (&(info->sides));
          cside->corner = (int8_t) nc;
          cside->treeid = nt;
          for (j = 0; j < P4EST_DIM; j++) {
            cside->faces[j] = -1;
#ifdef P4_TO_P8
            cside->edges[j] = -1;
#endif
          }
          start_idx2[count++] = 0;
        }
      }
    }
#endif
  }

  sc_array_sort (&(info->sides), cside_compare);

  {
    int faces_count = 0;
#ifdef P4_TO_P8
    int edges_count = 0;
#endif
    for (i = 0; i < count; i++) {
      cside = p4est_iter_cside_array_index_int (&(info->sides), i);
      nt = cside->treeid;
      nc = cside->corner;
      for (j = 0; j < P4EST_DIM; j++) {
        if (cside->faces[j] == -1) {
          int nnc;
          p4est_topidx_t nnt;
          p4est_iter_corner_side_t *cside2;

          cside->faces[j] = faces_count;

          f = p4est_corner_faces[nc][j];
          nnt = ttt[P4EST_FACES * nt + f];
          c2 = p4est_corner_face_corners[nc][f];
          nf = (int) ttf[P4EST_FACES * nt + f];
          o = nf / P4EST_FACES;

          nf %= P4EST_FACES;
          if (nnt == nt && nf == f) {
            faces_count++;
            continue;
          }

#ifndef P4_TO_P8
          nnc = p4est_face_corners[nf][(o == 0) ? c2 : (1 - c2)];
#else
          ref = p8est_face_permutation_refs[f][nf];
          set = p8est_face_permutation_sets[ref][o];
          nc2 = p8est_face_permutations[set][c2];
          nnc = p8est_face_corners[nf][nc2];
#endif

          for (k = 0; k < count; k++) {
            if (k == i) {
              continue;
            }
            cside2 = p4est_iter_cside_array_index_int (&(info->sides), k);
            if (cside2->treeid == nnt && (int) cside2->corner == nnc) {
              cside2->faces[nf / 2] = faces_count;
            }
          }
          faces_count++;
        }
#ifdef P4_TO_P8
        if (cside->edges[j] == -1) {
          p4est_topidx_t nnt;

          cside->edges[j] = edges_count;
          e = p8est_corner_edges[nc][j];
          c2 = (p8est_edge_corners[e][0] == nc) ? 0 : 1;
          edge = (tte != NULL) ? tte[nt * 12 + e] : -1;
          if (edge >= 0) {
            orig_o = -1;
            for (ti = ett_offset[edge]; ti < ett_offset[edge + 1]; ti++) {
              nnt = ett[ti];
              ne = (int) ete[ti];
              o = ne / 12;
              ne %= 12;
              if (nnt == nt && ne == e) {
                orig_o = o;
                break;
              }
            }
            P4EST_ASSERT (orig_o >= 0);
            P4EST_ASSERT (ti < ett_offset[edge + 1]);
            for (ti = ett_offset[edge]; ti < ett_offset[edge + 1]; ti++) {
              int nnc;

              nnt = ett[ti];
              ne = (int) ete[ti];
              o = ne / 12;
              ne %= 12;
              if (nnt == nt && ne == e) {
                continue;
              }
              nnc = p8est_edge_corners[ne][(o == orig_o) ? c2 : (1 - c2)];
              for (k = 0; k < count; k++) {
                p4est_iter_corner_side_t *cside2;

                cside2 = p4est_iter_cside_array_index_int (&(info->sides), k);
                if (cside2->treeid == nnt && (int) cside2->corner == nnc) {
                  cside2->edges[ne / 4] = edges_count;
                  break;
                }
              }
              P4EST_ASSERT (k < count);
            }
          }
          else {
            for (l = 0; l < 2; l++) {
              int nnc, e2;
              p4est_iter_corner_side_t * cside2;

              f = p8est_edge_faces[e][l];
              nnt = ttt[P4EST_FACES * nt + f];
              c2 = p4est_corner_face_corners[nc][f];
              nf = (int) ttf[P4EST_FACES * nt + f];
              o = nf / P4EST_FACES;

              nf %= P4EST_FACES;
              if (nnt == nt && nf == f) {
                continue;
              }
              ref = p8est_face_permutation_refs[f][nf];
              set = p8est_face_permutation_sets[ref][o];
              nc2 = p8est_face_permutations[set][c2];
              nnc = p8est_face_corners[nf][nc2];
              c2 = p8est_edge_corners[e][0] == nc ? p8est_edge_corners[e][1] :
                p8est_edge_corners[e][0];
              c2 = p8est_corner_face_corners[c2][f];
              nc2 = p8est_face_permutations[set][c2];
              nc2 = p8est_face_corners[nf][nc2];
              e2 = p8est_child_corner_edges[nnc][nc2];
              P4EST_ASSERT (e2 >= 0);
              for (k = 0; k < count; k++) {
                if (k == i) {
                  continue;
                }
                cside2 = p4est_iter_cside_array_index_int (&(info->sides), k);
                if (cside2->treeid == nnt && (int) cside2->corner == nnc) {
                  cside2->edges[e2 / 4] = edges_count;

                }
              }
            }
          }
          edges_count++;
        }
#endif
      }
    }
  }

  args->num_sides = count;
  p4est_iter_init_loop_corner (loop_args, p4est, ghost_layer, info);
}

static void
p4est_iter_reset_corner (p4est_iter_corner_args_t * args)
{
  sc_array_reset (&(args->info.sides));
  P4EST_FREE (args->start_idx2);
}

static void
p4est_corner_iterate (p4est_iter_corner_args_t * args, void *user_data,
                      p4est_iter_corner_t iter_corner)
{
  const int           local = 0;
  const int           ghost = 1;

  int                 side, st;

  p4est_iter_loop_args_t *loop_args = args->loop_args;
  int                 level = loop_args->level;
  int                 num_sides = args->num_sides;
  const int          *start_idx2 = args->start_idx2;
  int                *quad_idx2 = loop_args->quad_idx2;
  int                 this_corner;
  sc_array_t        **quadrants = loop_args->quadrants;
  size_t            **zindex = loop_args->index;
  size_t             *first_index = loop_args->first_index;
  size_t             *count = loop_args->count;
  p4est_quadrant_t  **test = loop_args->test;
  p4est_quadrant_t    temp;
  p4est_qcoord_t      mask =
    ((p4est_qcoord_t) - 1) << (P4EST_MAXLEVEL - level);
  sc_array_t          test_view;
  p4est_iter_corner_info_t *info = &(args->info);
  p4est_iter_corner_side_t *cside;
  ssize_t             temp_idx;
  int                 level_idx2;
  int                 type;
  int8_t              has_local;
  int                 lmax = 0;

  /* level_idx2 moves us to the correct set of bounds within the index arrays
   * for the level: it is a set of bounds because it includes all children at
   * this level */
  level_idx2 = level * P4EST_ITER_STRIDE;

  for (side = 0; side < num_sides; side++) {
    /* start_idx2 gives the ancestor id at level for the search area on this
     * side, so quad_idx2[side] now gives the correct location in
     * index[sidetype] of the bounds of the search area */
    quad_idx2[side] = level_idx2 + start_idx2[side];

    /* get the location in quadrants[sidetype] of the first quadrant in the
     * search area, and the count of quadrants in the search area, and
     * initialize tests to NULL */
    for (type = local; type <= ghost; type++) {
      st = side * 2 + type;
      first_index[st] = zindex[st][quad_idx2[side]];
      count[st] = (zindex[st][quad_idx2[side] + 1] - first_index[st]);
      test[st] = NULL;
    }
  }

  /* corner_iterate only runs if there is a chance of a local quadrant touching
   * the desired corner */
  for (side = 0; side < num_sides; side++) {
    if (count[side * 2 + local]) {
      break;
    }
  }
  if (side == num_sides) {
    return;
  }

  has_local = 0;
  for (side = 0; side < num_sides; side++) {

    cside = p4est_iter_cside_array_index_int (&info->sides, side);
    cside->quad = NULL;
    cside->is_ghost = 1;
    cside->quadid = -1;
    this_corner = (int) cside->corner;
    for (type = local; type <= ghost; type++) {
      st = side * 2 + type;
      /* if we already found something locally, there's no need to search the
       * ghost layer */
      if (test[side * 2 + local] != NULL) {
        continue;
      }

      /* for this sidetype, we must find the most likely candidate in the
       * search area for touching the desired corner */
      if (count[st]) {
        /* get a candidate */
        if (count[st] == 1) {
          test[st] = p4est_quadrant_array_index (quadrants[st],
                                                 first_index[st]);
          temp_idx = 0;
        }
        else {
          switch (this_corner) {
          case (P4EST_CHILDREN - 1):
            test[st] = p4est_quadrant_array_index (quadrants[st],
                                                   first_index[st] +
                                                   count[st] - 1);
            temp_idx = ((ssize_t) count[st]) - 1;
            break;
          default:
            P4EST_ASSERT (first_index[st] < quadrants[st]->elem_count);
            test[st] = p4est_quadrant_array_index (quadrants[st],
                                                   first_index[st]);
            temp_idx = 0;
            break;
          }
        }
        /* create the smallest quadrant in the appropriate corner */
        temp = *(test[st]);
        temp.level = (int8_t) level;
        temp.x &= mask;
        temp.y &= mask;
#ifdef P4_TO_P8
        temp.z &= mask;
#endif
        p4est_quadrant_corner_descendant (&temp, &temp, this_corner,
                                          P4EST_QMAXLEVEL);
        P4EST_ASSERT (p4est_quadrant_is_valid (&temp));
        /* we do not have to search if there is one quadrant, or if we are in
         * the first or last corner */
        if (count[st] == 1 || this_corner == 0 ||
            this_corner == P4EST_CHILDREN - 1) {
          /* if test[sidetype] does not contain temp */
          if ((!p4est_quadrant_is_equal (test[st], &temp)) &&
              (!p4est_quadrant_is_ancestor (test[st], &temp))) {
            test[st] = NULL;
          }
        }
        else {
          /* we search for the quadrant containing temp */
          sc_array_init_view (&test_view, quadrants[st],
                              first_index[st], count[st]);
          temp_idx = sc_array_bsearch (&test_view, &temp,
                                       p4est_quadrant_disjoint);
          /* if there is no quadrant containing temp, then no quad in the
           * search area can touch the corner */
          if (temp_idx == -1) {
            test[st] = NULL;
          }
          else {
            P4EST_ASSERT (temp_idx >= 0);
            test[st] = p4est_quadrant_array_index (&test_view,
                                                   (size_t) temp_idx);
          }
        }
        /* if we have found the right quadrant for this side of the corner */
        if (test[st] != NULL) {
          P4EST_ASSERT (p4est_quadrant_overlaps (test[st], &temp));
          P4EST_ASSERT (temp_idx >= 0 && (size_t) temp_idx < count[st]);
          temp_idx += first_index[st];
          cside->quad = test[st];
          cside->is_ghost = (type == ghost);
          cside->quadid = (p4est_locidx_t) temp_idx;
          if (type == local) {
            has_local = 1;
          }
          lmax = SC_MAX (lmax, test[st]->level);
        }
      }
    }
  }
  if (has_local) {
    /* always run if a local quadrant touches the corner */
    iter_corner (info, user_data);
  }
  else if (args->remote) {
    /* otherwise, if are supposed to run the callback if the corner is
     * remotely touched, we have to determine if the corner is remotely
     * touched */
    p4est_t *p4est = info->p4est;
    p4est_quadrant_t *fq = &(p4est->global_first_position[p4est->mpirank]);
    p4est_quadrant_t *lq = &(p4est->global_first_position[p4est->mpirank + 1]);
    p4est_topidx_t flt = fq->p.which_tree;
    p4est_topidx_t llt = lq->p.which_tree;

    for (side = 0; side < num_sides; side++) {
      cside = p4est_iter_cside_array_index_int (&info->sides, side);
      p4est_quadrant_t *q = cside->quad;
      int dir;
      int l = -1;

      if (q == NULL || (l = q->level) == lmax) {
        continue;
      }
      for (dir = 0; dir < P4EST_DIM; dir++) {
        int f = cside->faces[dir];
        int side2;
        int ht;

        for (side2 = 0; side2 < num_sides; side2++) {
          p4est_iter_corner_side_t *cside2;
          int dir2;

          if (side2 == side) {
            continue;
          }

          cside2 = p4est_iter_cside_array_index_int (&info->sides, side2);

          ht = cside2->treeid;

          for (dir2 = 0; dir2 < P4EST_DIM; dir2++) {
            if (cside2->faces[dir2] == f && cside2->quad) {
              p4est_quadrant_t *q2 = cside2->quad;
              int i;
              int nf = p4est_corner_faces[cside2->corner][dir2];

              if (q2->level < l + 1) {
                continue;
              }

              for (i = 0; i < P4EST_HALF; i++) {
                int nc = p4est_face_corners[nf][i];
                p4est_quadrant_t h;
                if (nc == cside2->corner) {
                  continue;
                }
                p4est_quadrant_sibling (q2, &h, nc);
                if ((ht > flt ||
                     (ht == flt && p4est_quadrant_disjoint (fq, &h) <= 0))
                    &&
                    (ht < llt ||
                     (ht == llt && p4est_quadrant_disjoint (&h, lq) < 0))) {
                  iter_corner (info, user_data);
                  return;
                }
              }
            }
          }
        }
      }
#ifdef P4_TO_P8
      for (dir = 0; dir < P4EST_DIM; dir++) {
        int e = cside->edges[dir];
        int side2;
        int ht;

        for (side2 = 0; side2 < num_sides; side2++) {
          p4est_iter_corner_side_t *cside2;
          int dir2;

          if (side2 == side) {
            continue;
          }
          cside2 = p4est_iter_cside_array_index_int (&info->sides, side2);
          ht = cside2->treeid;
          for (dir2 = 0; dir2 < P4EST_DIM; dir2++) {
            if (cside2->edges[dir2] == e && cside2->quad) {
              p4est_quadrant_t h;
              p4est_quadrant_t *q2 = cside2->quad;
              int ne = p8est_corner_edges[cside2->corner][dir2];

              if (q2->level < l + 1) {
                continue;
              }

              if (p8est_edge_corners[ne][0] == cside2->corner) {
                p4est_quadrant_sibling (q2, &h, p8est_edge_corners[ne][1]);
              }
              else {
                p4est_quadrant_sibling (q2, &h, p8est_edge_corners[ne][0]);
              }
              if ((ht > flt ||
                   (ht == flt && p4est_quadrant_disjoint (fq, &h) <= 0))
                  &&
                  (ht < llt ||
                   (ht == llt && p4est_quadrant_disjoint (&h, lq) < 0))) {
                /* run the callback */
                iter_corner (info, user_data);
                return;
              }
            }
          }
        }
      }
#endif
    }
  }
}

/* edge iterate functions */
#ifdef P4_TO_P8
typedef struct p8est_iter_edge_args
{
  int                 num_sides;
  int                *start_idx2;
  sc_array_t          common_corners[2];        /* for each side of the edge,
                                                   there are two corners that
                                                   touch the edge */
  p4est_iter_loop_args_t *loop_args;
  p4est_iter_corner_args_t corner_args;
  p8est_iter_edge_info_t info;
  int                 remote;
}
p8est_iter_edge_args_t;

/* given valid edge arguments, setup the corner arguments for a corner search
 * that is called for the corner where two adjacent, colinear edges meet */
static void
p8est_iter_init_corner_from_edge (p4est_iter_corner_args_t * args,
                                  p8est_iter_edge_args_t * edge_args)
{
  int                 j, k, dir, ndir1, ndir2;;
  p8est_iter_corner_info_t *info = &(args->info);
  p8est_iter_edge_side_t *eside;
  p8est_iter_corner_side_t *cside;
  sc_array_t         *common_corners = edge_args->common_corners;
  int                *c_start_idx2;
  int                 n_edge_faces = 0;

  info->p4est = edge_args->info.p4est;
  info->ghost_layer = edge_args->info.ghost_layer;
  info->tree_boundary = edge_args->info.tree_boundary;
  sc_array_init (&(info->sides), sizeof (p4est_iter_corner_side_t));
  args->loop_args = edge_args->loop_args;
  args->num_sides = edge_args->num_sides * 2;
  c_start_idx2 = args->start_idx2 = P4EST_ALLOC (int, args->num_sides);
  sc_array_resize (&(info->sides), (size_t) args->num_sides);

  for (j = 0; j < edge_args->num_sides; j++) {
    eside = p8est_iter_eside_array_index_int (&edge_args->info.sides, j);
    n_edge_faces = SC_MAX (n_edge_faces, eside->faces[0] + 1);
    n_edge_faces = SC_MAX (n_edge_faces, eside->faces[1] + 1);
  }
  for (j = 0; j < args->num_sides; j++) {
    k = j % edge_args->num_sides;
    eside = p8est_iter_eside_array_index_int (&edge_args->info.sides, k);
    cside = p4est_iter_cside_array_index_int (&info->sides, j);
    cside->treeid = eside->treeid;
    dir = eside->edge / 4;
    cside->faces[dir] = 2 * n_edge_faces + k;
    ndir1 = SC_MIN (((dir + 1) % 3), ((dir + 2) % 3));
    ndir2 = SC_MAX (((dir + 1) % 3), ((dir + 2) % 3));
    cside->edges[ndir1] = eside->faces[1];
    cside->edges[ndir2] = eside->faces[0];
    if (j == k) {
      cside->corner = (int8_t) * ((int *) sc_array_index_int
                                  (&(common_corners[1]), k));
      c_start_idx2[j] = *((int *) sc_array_index_int (&(common_corners[0]),
                                                      k));
      cside->edges[dir] = n_edge_faces;
      cside->faces[ndir1] = eside->faces[0];
      cside->faces[ndir2] = eside->faces[1];
    }
    else {
      cside->corner = (int8_t) * ((int *) sc_array_index_int
                                  (&(common_corners[0]), k));
      c_start_idx2[j] = *((int *) sc_array_index_int (&(common_corners[1]),
                                                      k));
      cside->edges[dir] = n_edge_faces + 1;
      cside->faces[ndir1] = eside->faces[0] + n_edge_faces;
      cside->faces[ndir2] = eside->faces[1] + n_edge_faces;
    }
  }
  args->remote = edge_args->remote;
}

static int
eside_compare (const void *a, const void *b)
{
  p4est_locidx_t diff;
  const p8est_iter_edge_side_t *A = (const p8est_iter_edge_side_t *) a;
  const p8est_iter_edge_side_t *B = (const p8est_iter_edge_side_t *) b;

  diff = (A->treeid - B->treeid);
  if (diff) {
    return (int) diff;
  }
  return (A->edge - B->edge);
}

/* initialize edge args for an edge between trees */
static void
p8est_iter_init_edge (p8est_iter_edge_args_t * args, p8est_t * p8est,
                      p4est_ghost_t * ghost_layer,
                      p4est_iter_loop_args_t * loop_args, p4est_topidx_t t,
                      int e)
{
  p4est_topidx_t      ti;
<<<<<<< HEAD
  int                 i, j, k;
=======
  int                 i, j;
>>>>>>> 2a2a5f45
  int                 f, nf, o, ref, set;
  int                 ne;
  int                 c0, c1, nc0, nc1, *cc;
  int                 count = 0;
  p4est_topidx_t      nt;
  p8est_connectivity_t *conn = p8est->connectivity;
  p8est_iter_edge_info_t *info = &(args->info);
  p8est_iter_edge_side_t *eside;
  int                *start_idx2;
  p4est_topidx_t     *ttt = conn->tree_to_tree;
  int8_t             *ttf = conn->tree_to_face;
  p4est_topidx_t     *tte = conn->tree_to_edge;
  p4est_topidx_t     *ett_offset = conn->ett_offset;
  p4est_topidx_t     *ett = conn->edge_to_tree;
  int8_t             *ete = conn->edge_to_edge;
  p4est_topidx_t      edge = (tte != NULL) ? tte[t * 12 + e] : -1;
  sc_array_t         *common_corners = args->common_corners;

  info->p4est = p8est;
  info->ghost_layer = ghost_layer;
  info->tree_boundary = (int8_t) P8EST_CONNECT_EDGE;
  start_idx2 = args->start_idx2 =
    P4EST_ALLOC (int, loop_args->alloc_size / 2);
  sc_array_init (&(info->sides), sizeof (p8est_iter_edge_side_t));
  sc_array_init (&(args->common_corners[0]), sizeof (int));
  sc_array_init (&(args->common_corners[1]), sizeof (int));
  args->loop_args = loop_args;

  if (edge >= 0) {
    for (ti = ett_offset[edge]; ti < ett_offset[edge + 1]; ti++) {
      nt = ett[ti];
      ne = (int) ete[ti];
      o = ne / 12;
      ne %= 12;
      eside = (p8est_iter_edge_side_t *) sc_array_push (&(info->sides));
      eside->orientation = (int8_t) o;
      eside->edge = (int8_t) ne;
      eside->treeid = nt;
      start_idx2[count++] = 0;
      eside->faces[0] = -1;
      eside->faces[1] = -1;
    }
  }
  else {
    eside = (p8est_iter_edge_side_t *) sc_array_push (&(info->sides));
    eside->edge = (int8_t) e;
    eside->treeid = t;
    eside->orientation = 0;
    start_idx2[count++] = 0;
    eside->faces[0] = -1;
    eside->faces[1] = -1;
    for (i = 0; i < 2; i++) {
      f = p8est_edge_faces[e][i];
      nt = ttt[t * P4EST_FACES + f];
      nf = (int) ttf[t * P4EST_FACES + f];
      o = nf / P4EST_FACES;
      nf %= P4EST_FACES;
      if (nt == t && nf == f) {
        continue;
      }
      c0 = p8est_edge_corners[e][0];
      c1 = p8est_edge_corners[e][1];
      c0 = p8est_corner_face_corners[c0][f];
      c1 = p8est_corner_face_corners[c1][f];
      ref = p8est_face_permutation_refs[f][nf];
      set = p8est_face_permutation_sets[ref][o];
      nc0 = p8est_face_permutations[set][c0];
      nc1 = p8est_face_permutations[set][c1];
      nc0 = p8est_face_corners[nf][nc0];
      nc1 = p8est_face_corners[nf][nc1];
      ne = p8est_child_corner_edges[nc0][nc1];
      for (j = 0; j < count; j++) {
        eside = p8est_iter_eside_array_index_int (&(info->sides), j);
        if (eside->treeid == nt && (int) eside->edge == ne) {
          break;
        }
      }
      if (j < count) {
        continue;
      }
      eside = (p8est_iter_edge_side_t *) sc_array_push (&(info->sides));
      eside->orientation = (int8_t) ((nc0 < nc1) ? 0 : 1);
      eside->edge = (int8_t) ne;
      eside->treeid = nt;
      start_idx2[count++] = 0;
      eside->faces[0] = -1;
      eside->faces[1] = -1;
    }
  }

  sc_array_sort (&(info->sides), eside_compare);
  for (i = 0; i < count; i++) {
    eside = p8est_iter_eside_array_index_int (&(info->sides), i);
    if (!i) {
      o = eside->orientation;
      eside->orientation = 0;
    }
    else {
      eside->orientation ^= o;
    }
    cc = (int *) sc_array_push (&(common_corners[0]));
    *cc = p8est_edge_corners[eside->edge][eside->orientation];
    cc = (int *) sc_array_push (&(common_corners[1]));
    *cc = p8est_edge_corners[eside->edge][1 - eside->orientation];
  }

  args->num_sides = count;

  {
    int faces_count = 0;
    for (i = 0; i < count; i++) {
      eside = p8est_iter_eside_array_index_int (&(info->sides), i);
      nt = eside->treeid;
      ne = eside->edge;
      for (j = 0; j < 2; j++) {
        if (eside->faces[j] == -1) {
          int nne;
          p4est_topidx_t nnt;

          eside->faces[j] = faces_count;

          f = p8est_edge_faces[ne][j];
          nnt = ttt[P4EST_FACES * nt + f];
          nf = (int) ttf[nt * P4EST_FACES + f];
          o = nf / P4EST_FACES;
          nf %= P4EST_FACES;
          if (nnt == nt && nf == f) {
            faces_count++;
            continue;
          }
          c0 = p8est_edge_corners[ne][0];
          c1 = p8est_edge_corners[ne][1];
          c0 = p8est_corner_face_corners[c0][f];
          c1 = p8est_corner_face_corners[c1][f];
          ref = p8est_face_permutation_refs[f][nf];
          set = p8est_face_permutation_sets[ref][o];
          nc0 = p8est_face_permutations[set][c0];
          nc1 = p8est_face_permutations[set][c1];
          nc0 = p8est_face_corners[nf][nc0];
          nc1 = p8est_face_corners[nf][nc1];
          nne = p8est_child_corner_edges[nc0][nc1];

          for (k = 0; k < count; k++) {
            p8est_iter_edge_side_t *eside2;

            if (k == i) {
              continue;
            }
            eside2 = p8est_iter_eside_array_index_int (&(info->sides), k);

            if (eside2->treeid == nnt && (int) eside2->edge == nne) {
              if (p8est_edge_faces[nne][0] == nf) {
                eside2->faces[0] = faces_count;
              }
              else {
                P4EST_ASSERT (p8est_edge_faces[nne][1] == nf);
                eside2->faces[1] = faces_count;
              }
            }
          }
          faces_count++;
        }
      }
    }
  }

  if (loop_args->loop_corner) {
    p8est_iter_init_corner_from_edge (&(args->corner_args), args);
  }
  p8est_iter_init_loop_edge (loop_args, p8est, ghost_layer, info);
}

static void
p8est_iter_reset_edge (p8est_iter_edge_args_t * args)
{
  if (args->loop_args->loop_corner) {
    p4est_iter_reset_corner (&args->corner_args);
  }
  sc_array_reset (&(args->common_corners[0]));
  sc_array_reset (&(args->common_corners[1]));
  sc_array_reset (&(args->info.sides));
  P4EST_FREE (args->start_idx2);
}

static void
p8est_edge_iterate (p8est_iter_edge_args_t * args, void *user_data,
                    p8est_iter_edge_t iter_edge,
                    p8est_iter_corner_t iter_corner)
{
  const int           local = 0;
  const int           ghost = 1;

  p4est_iter_loop_args_t *loop_args = args->loop_args;
  int                 num_sides = args->num_sides;
  int                 start_level = loop_args->level;
  int                *start_idx2 = args->start_idx2;
  int                *level_num = loop_args->level_num;
  sc_array_t        **quadrants = loop_args->quadrants;
  size_t            **zindex = loop_args->index;
  size_t             *first_index = loop_args->first_index;
  sc_array_t         *common_corners = args->common_corners;
  p8est_quadrant_t  **test = loop_args->test;
  size_t             *count = loop_args->count;
  int                *test_level = loop_args->test_level;
  int                *quad_idx2 = loop_args->quad_idx2;
  int8_t             *refine = loop_args->refine;
  int                *temp_int, *temp_int2;
  int                 i;
  int                *Level = &(loop_args->level);
  int                 side;
  int                 type;
  int                 st;
  int                 level_idx2;
  p8est_iter_edge_info_t *info = &(args->info);
  p8est_iter_edge_side_t *eside;
  p8est_quadrant_t  **quads;
  p4est_locidx_t     *quadids;
  int8_t             *is_ghost;
  int                 child_corner;
  int8_t              has_local;
  sc_array_t          test_view;
  int8_t              all_empty, stop_refine;
  p4est_iter_corner_args_t *corner_args = &(args->corner_args);
  sc_array_t         *tier_rings = loop_args->tier_rings;

  /* level_idx2 moves us to the correct set of bounds within the index arrays
   * for the level: it is a set of bounds because it includes all children at
   * this level */
  level_idx2 = start_level * P4EST_ITER_STRIDE;
  for (side = 0; side < num_sides; side++) {

    /* start_idx2 gives the ancestor id at level for the search area on this
     * side, so quad_idx2[side] now gives the correct location in
     * index[sidetype] of the bounds of the search area */
    quad_idx2[side] = level_idx2 + start_idx2[side];

    /* get the location in quadrants[sidetype] of the first quadrant in the
     * search area, and the count of quadrants in the search area */
    for (type = local; type <= ghost; type++) {
      st = side * 2 + type;
      first_index[st] = zindex[st][quad_idx2[side]];
      count[st] = (zindex[st][quad_idx2[side] + 1] - first_index[st]);
    }
  }

  /* edge_iterate only runs if there is a chance of a local quadrant touching
   * the desired edge */
  for (side = 0; side < num_sides; side++) {
    if (count[side * 2 + local]) {
      break;
    }
  }
  if (side == num_sides) {
    return;
  }

  /* we think of the search tree as being rooted at start_level, so we can
   * think the branch number at start_level as 0, even if it actually is not */
  level_num[start_level] = 0;

  for (;;) {
    /* for each sidetype, get the first quadrant in that sidetype search area
     */
    for (side = 0; side < num_sides; side++) {
      for (type = local; type <= ghost; type++) {
        st = side * 2 + type;
        if (count[st]) {
          test[st] = p4est_quadrant_array_index (quadrants[st],
                                                 first_index[st]);
          test_level[st] = (int) test[st]->level;
        }
        else {
          test[st] = NULL;
          test_level[st] = -1;
        }
      }
      /* initially assume that every side needs to be refined */
      refine[side] = 1;
    }
    /* initially assume that we are going to have to refine our search areas */
    stop_refine = 0;
    has_local = 0;
    for (side = 0; side < num_sides; side++) {
      for (type = local; type <= ghost; type++) {
        st = side * 2 + type;
        /* if the candidate from sidetype is the same size as the search area,
         * then we do not refine this side */
        if (test_level[st] == *Level) {
          if (!stop_refine) {
            stop_refine = 1;
            /* we are not going to recur on the next level, instead moving to
             * the next branch on this level */
            level_num[*Level]++;
            /* if there is no edge callback (i.e., we are just running
             * edge_iterate to find corners), then we're done with this branch */
            if (iter_edge == NULL) {
              goto change_search_area;
            }
          }
          /* this side is full-sized, it does not need to be refined */
          refine[side] = 0;
          eside = p8est_iter_eside_array_index_int (&info->sides, side);
          eside->is_hanging = 0;
          eside->is.full.quad = test[st];
          eside->is.full.is_ghost = (type == ghost);
          eside->is.full.quadid = first_index[st];
          has_local = (has_local || (type == local));
        }
      }
    }
    for (side = 0; side < num_sides; side++) {
      if (refine[side]) {
        if (stop_refine && count[side * 2 + local] == 0 &&
            count[side * 2 + ghost] == 0) {
          /* if a side is empty, the appropriate quadrant(s) are missing from the
           * ghost layer, so we fill in with NULL */
          eside = p8est_iter_eside_array_index_int (&info->sides, side);
          eside->is_hanging = 0;
          eside->is.full.quad = NULL;
          eside->is.full.is_ghost = 1;
          eside->is.full.quadid = -1;
          refine[side] = 0;
        }
      }
      if (refine[side]) {
        /* at this point, the side needs to be refined, so we take the search area
         * and split it up, taking the indices for the refined search areas and
         * placing them on the next tier in index[sidetype] */
        quad_idx2[side] = level_idx2 + P4EST_ITER_STRIDE;
        for (type = local; type <= ghost; type++) {
          st = side * 2 + type;
          sc_array_init_view (&test_view, quadrants[st],
                              first_index[st], count[st]);
          p4est_iter_tier_insert (&test_view, *Level, zindex[st] +
                                  quad_idx2[side], first_index[st],
                                  tier_rings, test[st]);
        }
        if (stop_refine) {
          /* fill the side info */
          eside = p8est_iter_eside_array_index_int (&(info->sides), side);
          eside->is_hanging = 1;
          quads = eside->is.hanging.quad;
          is_ghost = eside->is.hanging.is_ghost;
          quadids = eside->is.hanging.quadid;
          for (i = 0; i < 2; i++) {
            /* esides expects things in z-order, not the search order */
            temp_int =
              (int *) sc_array_index_int (&(common_corners[i]), side);
            temp_int2 =
              (int *) sc_array_index_int (&(common_corners[1 - i]), side);
            if (*temp_int < *temp_int2) {
              P4EST_ASSERT (p8est_edge_corners[eside->edge][0] == *temp_int);
              child_corner = 0;
            }
            else {
              P4EST_ASSERT (p8est_edge_corners[eside->edge][1] == *temp_int);
              child_corner = 1;
            }
            quads[child_corner] = NULL;
            is_ghost[child_corner] = 1;
            quadids[child_corner] = -1;

            /* get the location in index[sidetype] of the index for the hanging
             * quadrant */
            quad_idx2[side] = level_idx2 + P4EST_ITER_STRIDE + *temp_int;
            for (type = local; type <= ghost; type++) {
              st = side * 2 + type;
              first_index[st] = zindex[st][quad_idx2[side]];
              count[st] =
                (size_t) zindex[st][quad_idx2[side] + 1] - first_index[st];
              /* if the search area is non-empty, by the two to one condition
               * it must contain exactly quadrant half as large as the search
               * level, which we add to the collection */
              if (count[st]) {
                quads[child_corner] = p4est_quadrant_array_index
                  (quadrants[st], first_index[st]);
                P4EST_ASSERT ((int) quads[child_corner]->level == *Level + 1);
                is_ghost[child_corner] = (type == ghost);
                quadids[child_corner] = (p4est_locidx_t) first_index[st];
                has_local = (has_local || (type == local));
              }
            }
          }
        } /* if (stop_refine) */
      } /* if (refine[side]) */
    } /* for (side = 0; side < num_sides; side++) */
    if (stop_refine) {
      if (has_local) {
        /* if there is a local quadrant, we run the callback */
        iter_edge (info, user_data);
      }
      else if (args->remote) {
        /* if we are supposed to run on remotely touched edges, determine if
         * the edge is remotely touched first */
        p4est_t *p4est = info->p4est;
        p4est_quadrant_t *fq = &(p4est->global_first_position[p4est->mpirank]);
        p4est_quadrant_t *lq = &(p4est->global_first_position[p4est->mpirank + 1]);
        p4est_topidx_t flt = fq->p.which_tree;
        p4est_topidx_t llt = lq->p.which_tree;

        for (side = 0; side < num_sides; side++) {
          int dir;
          p4est_topidx_t ht;

          eside = p8est_iter_eside_array_index_int (&info->sides, side);
          ht = eside->treeid;
          if (!eside->is_hanging || eside->is.hanging.quad[0] == NULL ||
              eside->is.hanging.quad[1] == NULL) {
            continue;
          }
          for (dir = 0; dir < 2; dir++) {
            int f = eside->faces[dir];
            int side2;

            for (side2 = 0; side2 < num_sides; side2++) {
              p8est_iter_edge_side_t *eside2;
              int dir2;

              if (side2 == side) {
                continue;
              }
              eside2 = p8est_iter_eside_array_index_int (&info->sides, side2);
              if (eside2->is_hanging) {
                continue;
              }
              for (dir2 = 0; dir2 < 2; dir2++) {
                if (eside2->faces[dir2] == f) {
                  p4est_quadrant_t h;
                  int c1, c2, fc[2];
                  int face;

                  face = p8est_edge_faces[eside->edge][dir];
                  c1 = p8est_edge_corners[eside->edge][0];
                  c2 = p8est_edge_corners[eside->edge][1];
                  fc[0] = p8est_corner_face_corners[c1][face];
                  fc[1] = p8est_corner_face_corners[c2][face];
                  fc[0] = p8est_face_corners[face][fc[0] ^ 3];
                  fc[1] = p8est_face_corners[face][fc[1] ^ 3];
                  for (i = 0; i < 2; i++) {
                    p4est_quadrant_sibling (eside->is.hanging.quad[0], &h, fc[i]);
                    if ((ht > flt ||
                         (ht == flt && p4est_quadrant_disjoint (fq, &h) <= 0))
                        &&
                        (ht < llt ||
                         (ht == llt && p4est_quadrant_disjoint (&h, lq) < 0))) {
                      iter_edge (info, user_data);
                      /* this goto is to avoid a 5-level break */
                      goto change_search_area;
                    }
                  }
                }
              }
            }
          }
        }
      }
    } /* if (stop_refine) */
    else {
      /* if every side needed to be refined, then we descend along this branch to
       * the next level and search there */
      level_num[++(*Level)] = 0;
      level_idx2 += P4EST_ITER_STRIDE;
    }

  change_search_area:

    for (;;) {
      /* if we tried to advance the search area on start_level, we've completed
       * the search */
      if (level_num[start_level] > 0) {
        P4EST_ASSERT (*Level == start_level);
        return;
      }
      /* if we have tried to advance the search area past two branches, that
       * means that we have completed all of the branches on this level */
      if (level_num[*Level] == 2) {
        /* if we have a corner callback, we need to run it on the corner between
         * the edge branches on this level */
        if (loop_args->loop_corner) {
          P4EST_ASSERT (corner_args->num_sides == 2 * num_sides);
          p4est_iter_copy_indices (loop_args, corner_args->start_idx2,
                                   num_sides, 2 * num_sides);
          p4est_corner_iterate (corner_args, user_data, iter_corner);
        }
        /* now that we're done on this level, go up a level and over a branch */
        level_num[--(*Level)]++;
        level_idx2 -= P4EST_ITER_STRIDE;
      }
      else {
        /* at this point, we need to initialize the bounds of the search areas
         * for this new branch */
        all_empty = 1;
        for (side = 0; side < num_sides; side++) {
          temp_int = (int *) sc_array_index_int
            (&(common_corners[level_num[*Level]]), side);
          quad_idx2[side] = level_idx2 + *temp_int;
          for (type = local; type <= ghost; type++) {
            st = side * 2 + type;
            first_index[st] = zindex[st][quad_idx2[side]];
            count[st] = (zindex[st][quad_idx2[side] + 1] - first_index[st]);
            if (type == local && count[st]) {
              all_empty = 0;
            }
          }
        }
        if (all_empty) {
          /* if there are no local quadrants in any of the search areas, we're done
           * with this search area and proceed to the next branch on this level */
          level_num[*Level]++;
        }
        else {
          /* otherwise we are done changing the search area */
          break;
        }
      }
    } /* change_search_area for (;;) */
  } /* outer for (;;) */
}
#endif

/* face iterate functions */
typedef struct p4est_iter_face_args
{
  p4est_iter_loop_args_t *loop_args;
  int                 start_idx2[2];
  /* when a search branch is refined,
     num_to_child says which child id
     corresponds to the branch number for
     each side of the face. e.g. Suppose
     face[left] = 1, face[right] = 0, and
     orientation = 0 in 3D. The child ids
     of the descendants of the current
     search area that touch face[left]
     are 1, 3, 5, 7, and given
     face[right] and the orientation, the
     descendants that are opposite them
     are 0, 2, 4, 6, respectively:
     therefore num_to_child =
     { 1, 3, 5, 7, 0, 2, 4, 6} */
  int                 num_to_child[P4EST_CHILDREN];
  int8_t              outside_face;     /* indicates if we are at a tree
                                           boundary without a neighbor across
                                           the face */
#ifdef P4_TO_P8
  p8est_iter_edge_args_t edge_args[2][2];
#endif
  p4est_iter_corner_args_t corner_args;
  p4est_iter_face_info_t info;
  int remote;
}
p4est_iter_face_args_t;

/* given valid face arguments, setup corner arguments for a corner search that
 * is called for a corner where four adjacent, coplaner faces meet.
 */
static void
p4est_iter_init_corner_from_face (p4est_iter_corner_args_t * args,
                                  p4est_iter_face_args_t * face_args)
{
  const int           ntc_str = P4EST_CHILDREN / 2;
  int                 j, k;
  p4est_iter_corner_info_t *info = &(args->info);
  p4est_iter_face_side_t *fside;
  p4est_iter_corner_side_t *cside;
  int                *num_to_child = face_args->num_to_child;
  int                *c_start_idx2;
  int                 limit = face_args->outside_face ? 1 : 2;
  int                 count = 0;
  int                 dir;
#ifdef P4_TO_P8
  int                 ndir1, ndir2;
#endif

  info->p4est = face_args->info.p4est;
  info->ghost_layer = face_args->info.ghost_layer;
  info->tree_boundary = face_args->info.tree_boundary;
  sc_array_init (&(info->sides), sizeof (p4est_iter_corner_side_t));
  args->num_sides = limit * ntc_str;
  sc_array_resize (&(info->sides), (size_t) args->num_sides);
  c_start_idx2 = args->start_idx2 = P4EST_ALLOC (int, args->num_sides);
  args->loop_args = face_args->loop_args;

  for (j = 0; j < ntc_str; j++) {
    for (k = 0; k < limit; k++) {
      fside = p4est_iter_fside_array_index_int (&face_args->info.sides, k);
      cside = p4est_iter_cside_array_index_int (&info->sides, count);
      cside->treeid = fside->treeid;

      dir = fside->face / 2;
      cside->corner = (int8_t) num_to_child[k * ntc_str + (ntc_str - 1 - j)];
      c_start_idx2[count++] = num_to_child[k * ntc_str + j];
      cside->faces[dir] = j;
#ifndef P4_TO_P8
      cside->faces[dir ^ 1] = ntc_str + k;
#else
      cside->edges[dir] = ntc_str + k;
      ndir1 = SC_MIN (((dir + 1) % 3), ((dir + 2) % 3));
      ndir2 = SC_MAX (((dir + 1) % 3), ((dir + 2) % 3));
      cside->faces[ndir1] = ntc_str + ntc_str * k + (j >> 1);
      cside->faces[ndir2] = ntc_str + ntc_str * k + 2 + (j & 2);
      if (!k) {
        cside->edges[ndir1] = (j & 1);
        cside->edges[ndir2] = 2 + (j >> 1);
      }
      else {
        int c0 = p8est_corner_face_corners[num_to_child[ntc_str]][fside->face];
        int c1 = p8est_corner_face_corners[num_to_child[ntc_str + 1]][fside->face];

        if (c0 == (c1 ^ 1)) {
          cside->edges[ndir1] = (j & 1);
          cside->edges[ndir2] = 2 + (j >> 1);
        }
        else {
          P4EST_ASSERT (c0 == (c1 ^ 2));
          cside->edges[ndir2] = (j & 1);
          cside->edges[ndir1] = 2 + (j >> 1);
        }
      }
#endif
    }
  }
  args->remote = face_args->remote;
}

/* given valid face arguments, setup edge arguments for an edge search that is
 * called for an edge where two adjacent, coplaner faces meet: each plane
 * has two directions, and each direction can begin from one of two potential
 * starting sides.
 */
#ifdef P4_TO_P8
static void
p8est_iter_init_edge_from_face (p8est_iter_edge_args_t * args,
                                p4est_iter_face_args_t * face_args,
                                int dir, int side)
{
  const int           ntc_str = P4EST_CHILDREN / 2;
  int                 j, k;
  int                 c0, c1, *cc;
  p8est_iter_edge_info_t *info = &(args->info);
  p8est_iter_face_side_t *fside;
  p8est_iter_edge_side_t *eside;
  int                *num_to_child = face_args->num_to_child;
  int                *e_start_idx2;
  int                 limit = face_args->outside_face ? 1 : 2;
  int                 count = 0;
  int                 pos[2][2];
  sc_array_t         *common_corners = args->common_corners;

  pos[0][0] = 0;
  pos[0][1] = dir ? 2 : 1;
  pos[1][0] = dir ? 1 : 2;
  pos[1][1] = 3;

  info->p4est = face_args->info.p4est;
  info->ghost_layer = face_args->info.ghost_layer;
  info->tree_boundary = face_args->info.tree_boundary;
  sc_array_init (&(info->sides), sizeof (p8est_iter_edge_side_t));
  args->num_sides = limit * ntc_str / 2;
  sc_array_resize (&(info->sides), (size_t) args->num_sides);
  sc_array_init (&(common_corners[0]), sizeof (int));
  sc_array_init (&(common_corners[1]), sizeof (int));
  sc_array_resize (&(common_corners[0]), (size_t) args->num_sides);
  sc_array_resize (&(common_corners[1]), (size_t) args->num_sides);
  e_start_idx2 = args->start_idx2 = P4EST_ALLOC (int, args->num_sides);
  args->loop_args = face_args->loop_args;

  for (j = 0; j < 2; j++) {
    for (k = 0; k < limit; k++) {
      cc = (int *) sc_array_index_int (&(common_corners[0]), count);
      c0 = *cc = num_to_child[k * ntc_str + pos[1 - j][0]];
      cc = (int *) sc_array_index_int (&(common_corners[1]), count);
      c1 = *cc = num_to_child[k * ntc_str + pos[1 - j][1]];
      fside = p4est_iter_fside_array_index_int (&face_args->info.sides, k);
      eside = p8est_iter_eside_array_index_int (&(info->sides), count);
      eside->orientation = (int8_t) ((c0 < c1) ? 0 : 1);
      eside->treeid = fside->treeid;
      eside->edge = (int8_t) p8est_child_corner_edges[c0][c1];
      e_start_idx2[count++] = num_to_child[k * ntc_str + pos[j][side]];
      if (p8est_edge_faces[eside->edge][0] == fside->face) {
        eside->faces[0] = j;
        eside->faces[1] = 2 + k;
      }
      else {
        eside->faces[0] = 2 + k;
        eside->faces[1] = j;
      }
    }
  }

  /* also initialize the corner that is in the middle of the edge */
  args->remote = face_args->remote;
  if (args->loop_args->loop_corner) {
    p8est_iter_init_corner_from_edge (&(args->corner_args), args);
  }
}
#endif

static int
fside_compare (const void *a, const void *b)
{
  p4est_locidx_t diff;
  const p4est_iter_face_side_t *A = (const p4est_iter_face_side_t *) a;
  const p4est_iter_face_side_t *B = (const p4est_iter_face_side_t *) b;

  diff = (A->treeid - B->treeid);
  if (diff) {
    return (int) diff;
  }
  return (A->face - B->face);
}

/* initialize face args for a face between trees */
static void
p4est_iter_init_face (p4est_iter_face_args_t * args, p4est_t * p4est,
                      p4est_ghost_t * ghost_layer,
                      p4est_iter_loop_args_t * loop_args, p4est_topidx_t t,
                      int f)
{
  const int           ntc_str = P4EST_CHILDREN / 2;
  int                 i;
  int                 c;
  int                 count = 0;
  p4est_iter_face_info_t *info = &(args->info);
  p4est_iter_face_side_t *fside;
  int                *num_to_child = args->num_to_child;
  int                *start_idx2 = args->start_idx2;
#ifdef P4_TO_P8
  int                 ref, set;
#endif
  p4est_connectivity_t *conn = p4est->connectivity;
  p4est_topidx_t      nt = conn->tree_to_tree[t * P4EST_FACES + f];
  int                 nf = (int) conn->tree_to_face[t * P4EST_FACES + f];
  int                 o = nf / P4EST_FACES;

  nf %= P4EST_FACES;

  if (nt < t || (nt == t && nf < f)) {
    p4est_iter_init_face (args, p4est, ghost_layer, loop_args, nt, nf);
    return;
  }

  args->loop_args = loop_args;
  info->p4est = p4est;
  info->ghost_layer = ghost_layer;
  info->tree_boundary = (int8_t) P4EST_CONNECT_FACE;
  sc_array_init (&(info->sides), sizeof (p4est_iter_face_side_t));

#ifdef P4_TO_P8
  ref = p8est_face_permutation_refs[f][nf];
  set = p8est_face_permutation_sets[ref][o];
#endif

  if (t == nt && nf == f) {
    nt = -1;
  }

  args->outside_face = (nt == -1);

  fside = (p4est_iter_face_side_t *) sc_array_push (&(info->sides));
  fside->face = (int8_t) f;
  fside->treeid = t;
  start_idx2[count++] = 0;
  o = info->orientation = 0;

  if (nt != -1) {
    fside = (p4est_iter_face_side_t *) sc_array_push (&(info->sides));
    fside->treeid = nt;
    fside->face = (int8_t) nf;
    start_idx2[count++] = 0;
    o = info->orientation = conn->tree_to_face[t * P4EST_FACES + f] / P4EST_FACES;
  }

  /* for each corner, find the touching corner on the other tree */
  for (i = 0; i < ntc_str; i++) {
    c = p4est_face_corners[f][i];
    num_to_child[i] = c;
    if (nt != -1) {
#ifndef P4_TO_P8
      num_to_child[ntc_str + i] = p4est_face_corners[nf][o == 0 ? i : 1 - i];
#else
      num_to_child[ntc_str + i] = p8est_face_corners[nf]
        [p8est_face_permutations[set][i]];
#endif
    }
  }

#ifdef P4_TO_P8
  if (loop_args->loop_edge) {
    p8est_iter_init_edge_from_face (&(args->edge_args[0][0]), args, 0, 0);
    p8est_iter_init_edge_from_face (&(args->edge_args[0][1]), args, 0, 1);
    p8est_iter_init_edge_from_face (&(args->edge_args[1][0]), args, 1, 0);
    p8est_iter_init_edge_from_face (&(args->edge_args[1][1]), args, 1, 1);
  }
#endif
  if (loop_args->loop_corner) {
    p4est_iter_init_corner_from_face (&(args->corner_args), args);
  }

  if (nt != -1) {
    p4est_iter_init_loop_face (loop_args, t, nt, p4est, ghost_layer);
  }
  else {
    p4est_iter_init_loop_outside_face (loop_args, t, p4est, ghost_layer);
  }
}

static void
p4est_iter_reset_face (p4est_iter_face_args_t * args)
{
  if (args->loop_args->loop_corner) {
    p4est_iter_reset_corner (&(args->corner_args));
  }
#ifdef P4_TO_P8
  if (args->loop_args->loop_edge) {
    p8est_iter_reset_edge (&(args->edge_args[0][0]));
    p8est_iter_reset_edge (&(args->edge_args[0][1]));
    p8est_iter_reset_edge (&(args->edge_args[1][0]));
    p8est_iter_reset_edge (&(args->edge_args[1][1]));
  }
#endif
  sc_array_reset (&(args->info.sides));
}

static void
p4est_face_iterate (p4est_iter_face_args_t * args, void *user_data,
                    p4est_iter_face_t iter_face,
#ifdef P4_TO_P8
                    p8est_iter_edge_t iter_edge,
#endif
                    p4est_iter_corner_t iter_corner)
{

  const int           left = 0;
  const int           right = 1;
  const int           local = 0;
  const int           ghost = 1;
  const int           ntc_str = P4EST_CHILDREN / 2;

  p4est_iter_loop_args_t *loop_args = args->loop_args;
  int                 start_level = loop_args->level;
  int                *start_idx2 = args->start_idx2;
  int                *level_num = loop_args->level_num;
  sc_array_t        **quadrants = loop_args->quadrants;
  size_t            **zindex = loop_args->index;
  size_t             *first_index = loop_args->first_index;
  int                *num_to_child = args->num_to_child;
  p4est_quadrant_t  **test = loop_args->test;
  size_t             *count = loop_args->count;
  int                *test_level = loop_args->test_level;
  int                *quad_idx2 = loop_args->quad_idx2;
  int8_t             *refine = loop_args->refine;
  int                 limit;

  int                 i;
  int                *Level = &(loop_args->level);
  int                 side;
  int                 type;
  int                 st;
  int                 level_idx2;
  p4est_iter_face_info_t *info = &(args->info);
  p4est_iter_face_side_t *fside;
  p4est_quadrant_t  **quads;
  p4est_locidx_t     *quadids;
  int8_t             *is_ghost;
  int                 child_corner;
  int8_t              has_local;
  sc_array_t          test_view;
  p4est_iter_corner_args_t *corner_args = &(args->corner_args);
  sc_array_t         *tier_rings = loop_args->tier_rings;
#ifdef P4_TO_P8
  int                 dir;
#endif
  int                 stop_refine;
  int                 all_empty;

  /* if we are at an outside face, then there is no right half to our search
   * that needs to be coordinated with the left half */
  limit = args->outside_face ? left : right;

  /* level_idx2 moves us to the correct set of bounds within the index arrays
   * for the level: it is a set of bounds because it includes all children at
   * this level */
  level_idx2 = start_level * P4EST_ITER_STRIDE;

  for (side = left; side <= limit; side++) {

    /* start_idx2 gives the ancestor id at level for the search area on this
     * side, so quad_idx2[side] now gives the correct location in
     * zindex[sidetype] of the bounds of the search area */
    quad_idx2[side] = level_idx2 + start_idx2[side];

    /* get the location in quadrants[sidetype] of the first quadrant in the
     * search area, and the count of quadrants in the search area */
    for (type = local; type <= ghost; type++) {
      st = side * 2 + type;
      first_index[st] = zindex[st][quad_idx2[side]];
      count[st] = (zindex[st][quad_idx2[side] + 1] - first_index[st]);
    }
  }

  /* face_iterate only runs if there is a chance of a local quadrant touching
   * the desired face */
  if (!args->outside_face) {
    if (!count[left * 2 + local] && !count[right * 2 + local]) {
      return;
    }
  }
  else {
    if (!count[left * 2 + local]) {
      return;
    }
  }

  /* we think of the search tree as being rooted at start_level, so we can
   * think the branch number at start_level as 0, even if it actually is not */
  level_num[start_level] = 0;
  for (;;) {
    /* for each sidetype, get the first quadrant in that sidetype search area
     */
    for (side = left; side <= limit; side++) {
      for (type = local; type <= ghost; type++) {
        st = side * 2 + type;
        if (count[st]) {
          test[st] = p4est_quadrant_array_index (quadrants[st],
                                                 first_index[st]);
          test_level[st] = (int) test[st]->level;
        }
        else {
          test[st] = NULL;
          test_level[st] = -1;
        }
      }
    }
    /* initially assume that each side needs to be refined */
    refine[left] = refine[right] = 1;
    stop_refine = 0;
    has_local = 0;

    /* get a candidate from each sidetype */
    for (side = left; side <= limit; side++) {
      for (type = local; type <= ghost; type++) {
        st = side * 2 + type;
        /* if the candidate from sidetype is the same size as the search area,
         * then we do not refine this side */
        if (test_level[st] == *Level) {
          if (!stop_refine) {
            stop_refine = 1;
            /* we are not going to recur on the next level, instead moving to
             * the next branch on this level */
            level_num[*Level]++;
            /* if there is no face callback (i.e., we are just running
             * face_iterate to find edges and corners), then we're done with
             * this branch */
            if (iter_face == NULL) {
              goto change_search_area;
            }
          }
          P4EST_ASSERT (count[st] == 1);
          P4EST_ASSERT (count[side * 2 + (type ^ 1)] == 0);
          refine[side] = 0;
          fside = p4est_iter_fside_array_index_int (&(info->sides), side);
          fside->is_hanging = 0;
          fside->is.full.quad = test[st];
          fside->is.full.quadid = (p4est_locidx_t) first_index[st];
          has_local = (has_local || (type == local));
          fside->is.full.is_ghost = (type == ghost);
        }
      }
    }
    for (side = left; side <= limit; side++) {
      if (refine[side]) {
        if (stop_refine && count[side * 2 + local] == 0 &&
            count[side * 2 + ghost] == 0) {
          fside =
            p4est_iter_fside_array_index_int (&info->sides, side);
          fside->is_hanging = 0;
          fside->is.full.quad = NULL;
          fside->is.full.is_ghost = 1;
          fside->is.full.quadid = -1;
          refine[side] = 0;
        }
      }
      if (refine[side]) {
        quad_idx2[side] = level_idx2 + P4EST_ITER_STRIDE;
        for (type = local; type <= ghost; type++) {
          st = side * 2 + type;
          sc_array_init_view (&test_view, quadrants[st],
                              first_index[st], count[st]);
          p4est_iter_tier_insert (&test_view, *Level, zindex[st] +
                                  quad_idx2[side], first_index[st],
                                  tier_rings, test[st]);
        }
        if (stop_refine) {
          fside = p4est_iter_fside_array_index_int (&(info->sides), side);
          fside->is_hanging = 1;
          quads = fside->is.hanging.quad;
          quadids = fside->is.hanging.quadid;
          is_ghost = fside->is.hanging.is_ghost;
          for (i = 0; i < P4EST_CHILDREN / 2; i++) {
            /* fside expects the hanging quadrants listed in z order, not search
             * order */
            child_corner = num_to_child[side * ntc_str + i];
            child_corner = p4est_corner_face_corners[child_corner][fside->face];
            quads[child_corner] = NULL;
            quadids[child_corner] = -1;
            is_ghost[child_corner] = 1;
            quad_idx2[side] = level_idx2 + P4EST_ITER_STRIDE +
              num_to_child[side * ntc_str + i];
            for (type = local; type <= ghost; type++) {
              st = side * 2 + type;
              first_index[st] = zindex[st][quad_idx2[side]];
              count[st] = zindex[st][quad_idx2[side] + 1] -
                first_index[st];
              /* if the search area is non-empty, by the two to one condition
               * it must contain exactly one quadrant: if one of the two types
               * is local, we run iter_face */
              if (count[st]) {
                quads[child_corner] = p4est_quadrant_array_index
                  (quadrants[st], first_index[st]);
                P4EST_ASSERT ((int) quads[child_corner]->level == *Level + 1);
                quadids[child_corner] =
                  (p4est_locidx_t) first_index[st];
                is_ghost[child_corner] = (type == ghost);
                has_local = (has_local || (type == local));
              }
            }
          }
        }
      }
    }
    if (stop_refine) {
      if (has_local) {
        iter_face (info, user_data);
      }
    }
    else {
      /* if we refined both sides, we descend to the next level from this branch
       * and continue searching there */
      level_num[++(*Level)] = 0;
      level_idx2 += P4EST_ITER_STRIDE;
    }

  change_search_area:

    for (;;) {
      /* if we tried to advance the search area on start_level, we've completed
       * the search */
      if (level_num[start_level] > 0) {
        P4EST_ASSERT (*Level == start_level);
        return;
      }

      /* if we have tried to advance the search area past the number of
       * descendants, that means that we have completed all of the branches on
       * this level */
      if (level_num[*Level] == P4EST_CHILDREN / 2) {
#ifdef P4_TO_P8
        /* if we have an edge callback, we need to run it on all of the edges
         * between the face branches on this level */
        if (loop_args->loop_edge) {
          for (dir = 0; dir < 2; dir++) {
            for (side = 0; side < 2; side++) {
              P4EST_ASSERT (args->edge_args[dir][side].num_sides ==
                            2 * (limit + 1));
              p4est_iter_copy_indices (loop_args,
                                       args->edge_args[dir][side].start_idx2,
                                       limit + 1, 2 * (limit + 1));
              p8est_edge_iterate (&(args->edge_args[dir][side]), user_data,
                                  iter_edge, iter_corner);
            }
          }
        }
#endif
        /* if we have a corner callback, we need to run it on the corner between
         * the face branches on this level */
        if (iter_corner != NULL) {
          P4EST_ASSERT (corner_args->num_sides ==
                        (P4EST_CHILDREN / 2) * (limit + 1));
          p4est_iter_copy_indices (loop_args, corner_args->start_idx2,
                                   limit + 1, (P4EST_CHILDREN / 2) *
                                   (limit + 1));
          p4est_corner_iterate (corner_args, user_data, iter_corner);
        }

        /* now that we're done on this level, go up a level and over a branch */
        level_num[--(*Level)]++;
        level_idx2 -= P4EST_ITER_STRIDE;
      }
      else {
        /* at this point, we need to initialize the bounds of the search areas
         * for this new branch */
        all_empty = 1;
        for (side = left; side <= limit; side++) {
          quad_idx2[side] =
            level_idx2 + num_to_child[side * ntc_str + level_num[*Level]];
        }
        for (side = left; side <= limit; side++) {
          for (type = local; type <= ghost; type++) {
            st = side * 2 + type;
            first_index[st] = zindex[st][quad_idx2[side]];
            count[st] = (zindex[st][quad_idx2[side] + 1] - first_index[st]);
            if (type == local && count[st]) {
              all_empty = 0;
            }
          }
        }
        if (all_empty) {
          /* if there are no local quadrants in either of the search areas, we're
           * done with this search area and proceed to the next branch on this
           * level */
          level_num[*Level]++;
        }
        else {
          /* otherwise we are done changing the search area */
          break;
        }
      }
    }
  }
}

/* volume iterate functions */
typedef struct p4est_iter_volume_args
{
  p4est_iter_loop_args_t *loop_args;
  int                 start_idx2;
  p4est_iter_face_args_t face_args[P4EST_DIM][P4EST_CHILDREN / 2];
#ifdef P4_TO_P8
  p8est_iter_edge_args_t edge_args[P4EST_DIM][2];
#endif
  p4est_iter_corner_args_t corner_args;
  p4est_iter_volume_info_t info;
  int remote;
}
p4est_iter_volume_args_t;

/* given valid volume arguments, setup face arguments for a face search that is
 * called for a face between two adjacent volumes: there are P4EST_DIM
 * directions the face can be oriented, and each direction can be run in a
 * different position, based on the child_ids of the two volumes on either side
 * of it.
 */
static void
p4est_iter_init_face_from_volume (p4est_iter_face_args_t * args,
                                  p4est_iter_volume_args_t * volume_args,
                                  int dir, int pos)
{
  const int           ntc_str = P4EST_CHILDREN / 2;
  int                 i, j;
  p4est_iter_face_info_t *info = &(args->info);
  p4est_iter_face_side_t *fside;

  info->p4est = volume_args->info.p4est;
  info->ghost_layer = volume_args->info.ghost_layer;
  info->orientation = 0;
  info->tree_boundary = 0;
  sc_array_init (&(info->sides), sizeof (p4est_iter_face_side_t));
  sc_array_resize (&(info->sides), 2);
  args->loop_args = volume_args->loop_args;
  args->outside_face = 0;

  args->start_idx2[0] = p4est_face_corners[dir * 2][pos];
  args->start_idx2[1] = p4est_face_corners[dir * 2 + 1][pos];

  for (i = 0; i < 2; i++) {
    for (j = 0; j < ntc_str; j++) {
      args->num_to_child[i * ntc_str + j] =
        p4est_face_corners[dir * 2 + (1 - i)][j];
    }
  }

  fside = p4est_iter_fside_array_index_int (&info->sides, 0);
  fside->treeid = volume_args->info.treeid;
  fside->face = (int8_t) (2 * dir + 1);
  fside = p4est_iter_fside_array_index_int (&info->sides, 1);
  fside->treeid = volume_args->info.treeid;
  fside->face = (int8_t) 2 *dir;

  args->remote = volume_args->remote;
#ifdef P4_TO_P8
  if (args->loop_args->loop_edge) {
    p8est_iter_init_edge_from_face (&(args->edge_args[0][0]), args, 0, 0);
    p8est_iter_init_edge_from_face (&(args->edge_args[0][1]), args, 0, 1);
    p8est_iter_init_edge_from_face (&(args->edge_args[1][0]), args, 1, 0);
    p8est_iter_init_edge_from_face (&(args->edge_args[1][1]), args, 1, 1);
  }
#endif
  if (args->loop_args->loop_corner) {
    p4est_iter_init_corner_from_face (&(args->corner_args), args);
  }
}

/* given valid volume arguments, setup edge arguments for an edge search that
 * is called for an edge between four adjacent volumes: there are P4EST_DIM
 * directions the edge can be oriented, and each direction can be run in oen
 * of two positioins, based on the child_ids of the four volumes surrounding
 * it.
 */
#ifdef P4_TO_P8
static void
p8est_iter_init_edge_from_volume (p8est_iter_edge_args_t * args,
                                  p4est_iter_volume_args_t * volume_args,
                                  int dir, int side)
{
  int                 i;
  int                *cc;
  p8est_iter_edge_info_t *info = &(args->info);
  p8est_iter_edge_side_t *eside;
  sc_array_t         *common_corners = args->common_corners;

  info->p4est = volume_args->info.p4est;
  info->ghost_layer = volume_args->info.ghost_layer;
  info->tree_boundary = 0;
  sc_array_init (&(info->sides), sizeof (p8est_iter_edge_side_t));
  sc_array_resize (&(info->sides), 4);
  sc_array_init (&(common_corners[0]), sizeof (int));
  sc_array_init (&(common_corners[1]), sizeof (int));
  sc_array_resize (&(common_corners[0]), 4);
  sc_array_resize (&(common_corners[1]), 4);
  args->start_idx2 = P4EST_ALLOC (int, 4);
  args->loop_args = volume_args->loop_args;
  args->num_sides = 4;

  for (i = 0; i < 4; i++) {
    args->start_idx2[i] = p8est_face_corners[dir * 2 + side][i];
    cc = (int *) sc_array_index_int (&(common_corners[0]), i);
    *cc = p8est_face_corners[dir * 2][3 - i];
    cc = (int *) sc_array_index_int (&(common_corners[1]), i);
    *cc = p8est_face_corners[dir * 2 + 1][3 - i];
    eside = p8est_iter_eside_array_index_int (&info->sides, i);
    eside->treeid = volume_args->info.treeid;
    eside->orientation = 0;
    eside->edge = (int8_t) (4 * dir + (3 - i));
    eside->faces[0] = (i >> 1);
    eside->faces[1] = 2 + (i & 1);
  }

  args->remote = volume_args->remote;
  if (args->loop_args->loop_corner) {
    p8est_iter_init_corner_from_edge (&(args->corner_args), args);
  }
}
#endif

/* given valid volume arguments, setup corner arguments for a corner search
 * that is called for a corner between P4EST_CHILDREN adjacent volumes.
 */
static void
p4est_iter_init_corner_from_volume (p4est_iter_corner_args_t * args,
                                    p4est_iter_volume_args_t * volume_args)
{
  int                 i;
  p4est_iter_corner_info_t *info = &(args->info);
  p4est_iter_corner_side_t *cside;

  info->p4est = volume_args->info.p4est;
  info->ghost_layer = volume_args->info.ghost_layer;
  info->tree_boundary = 0;
  sc_array_init (&(info->sides), sizeof (p4est_iter_corner_side_t));
  sc_array_resize (&(info->sides), P4EST_CHILDREN);
  args->start_idx2 = P4EST_ALLOC (int, P4EST_CHILDREN);
  args->num_sides = P4EST_CHILDREN;
  args->loop_args = volume_args->loop_args;

  for (i = 0; i < P4EST_CHILDREN; i++) {
    args->start_idx2[i] = i;
    cside = p4est_iter_cside_array_index_int (&(info->sides), i);
    cside->treeid = volume_args->info.treeid;
    cside->corner = (int8_t) (P4EST_CHILDREN - 1 - i);
#ifndef P4_TO_P8
    cside->faces[0] = (i >> 1);
    cside->faces[1] = 2 + (i & 1);
#else
    cside->faces[0] = (i >> 1);
    cside->faces[1] = 4 + ((i & 4) >> 1) + (i & 1);
    cside->faces[2] = 8 + (i & 3);
    cside->edges[0] = (i & 1);
    cside->edges[1] = 2 + ((i & 2) >> 1);
    cside->edges[2] = 4 + (i >> 2);
#endif
  }
  args->remote = volume_args->remote;
}

/* initialize volume arguments for a search in a tree */
static void
p4est_iter_init_volume (p4est_iter_volume_args_t * args, p4est_t * p4est,
                        p4est_ghost_t * ghost_layer,
                        p4est_iter_loop_args_t * loop_args, p4est_topidx_t t)
{
  int                 i, j;

  args->loop_args = loop_args;
  args->info.p4est = p4est;
  args->info.ghost_layer = ghost_layer;
  args->info.treeid = t;
  args->start_idx2 = 0;

  for (i = 0; i < P4EST_DIM; i++) {
    for (j = 0; j < P4EST_CHILDREN / 2; j++) {
      p4est_iter_init_face_from_volume (&(args->face_args[i][j]), args, i, j);
    }
#ifdef P4_TO_P8
    if (loop_args->loop_edge) {
      for (j = 0; j < 2; j++) {
        p8est_iter_init_edge_from_volume (&(args->edge_args[i][j]), args, i,
                                          j);
      }
    }
#endif
  }
  if (loop_args->loop_corner) {
    p4est_iter_init_corner_from_volume (&(args->corner_args), args);
  }

  p4est_iter_init_loop_volume (args->loop_args, t, p4est, ghost_layer);
}

static void
p4est_iter_reset_volume (p4est_iter_volume_args_t * args)
{
  int                 i, j;

  for (i = 0; i < P4EST_DIM; i++) {
    for (j = 0; j < P4EST_CHILDREN / 2; j++) {
      p4est_iter_reset_face (&(args->face_args[i][j]));
    }
#ifdef P4_TO_P8
    if (args->loop_args->loop_edge) {
      for (j = 0; j < 2; j++) {
        p8est_iter_reset_edge (&(args->edge_args[i][j]));
      }
    }
#endif
  }
  if (args->loop_args->loop_corner) {
    p4est_iter_reset_corner (&(args->corner_args));
  }
}

/* when there is only a volume callback, there is no coordination necessary, so
 * a simple loop is performed */
static void
p4est_volume_iterate_simple (p4est_t * p4est, p4est_ghost_t * ghost_layer,
                             void *user_data, p4est_iter_volume_t iter_volume)
{
  p4est_topidx_t      t;
  p4est_topidx_t      first_local_tree = p4est->first_local_tree;
  p4est_topidx_t      last_local_tree = p4est->last_local_tree;
  sc_array_t         *trees = p4est->trees;
  p4est_tree_t       *tree;
  size_t              si, n_quads;
  sc_array_t         *quadrants;
  p4est_iter_volume_info_t info;

  info.p4est = p4est;
  info.ghost_layer = ghost_layer;

  for (t = first_local_tree; t <= last_local_tree; t++) {
    info.treeid = t;
    tree = p4est_tree_array_index (trees, t);
    quadrants = &(tree->quadrants);
    n_quads = quadrants->elem_count;
    for (si = 0; si < n_quads; si++) {
      info.quad = p4est_quadrant_array_index (quadrants, si);
      info.quadid = si;
      iter_volume (&info, user_data);
    }
  }
}

static void
p4est_volume_iterate (p4est_iter_volume_args_t * args, void *user_data,
                      p4est_iter_volume_t iter_volume,
                      p4est_iter_face_t iter_face,
#ifdef P4_TO_P8
                      p8est_iter_edge_t iter_edge,
#endif
                      p4est_iter_corner_t iter_corner)
{
  const int           local = 0;
  const int           ghost = 1;

  int                 dir, side, type;

  p4est_iter_loop_args_t *loop_args = args->loop_args;
  int                 start_level = loop_args->level;
  int                *Level = &(loop_args->level);
  int                 start_idx2 = args->start_idx2;
  int                *level_num = loop_args->level_num;
  sc_array_t        **quadrants = loop_args->quadrants;
  size_t            **zindex = loop_args->index;
  size_t             *first_index = loop_args->first_index;
  p4est_quadrant_t  **test = loop_args->test;
  size_t             *count = loop_args->count;
  int                *test_level = loop_args->test_level;
  sc_array_t         *tier_rings = loop_args->tier_rings;
  int                 quad_idx2;
  sc_array_t          test_view;
  p4est_iter_volume_info_t *info = &(args->info);
  int                 level_idx2;
  int                 refine;

  /* level_idx2 moves us to the correct set of bounds within the index arrays
   * for the level: it is a set of bounds because it includes all children at
   * this level */
  level_idx2 = start_level * P4EST_ITER_STRIDE;

  /* start_idx2 gives the ancestor id at level for the search area,
   * so quad_idx2 now gives the correct location in
   * index[type] of the bounds of the search area */
  quad_idx2 = level_idx2 + start_idx2;
  for (type = local; type <= ghost; type++) {
    first_index[type] = zindex[type][quad_idx2];
    count[type] = zindex[type][quad_idx2 + 1] - first_index[type];
  }

  /* if ther are no local quadrants, nothing to be done */
  if (!count[local]) {
    return;
  }

  /* we think of the search tree as being rooted at start_level, so we can
   * think the branch number at start_level as 0, even if it actually is not */
  level_num[start_level] = 0;

  for (;;) {

    refine = 1;
    /* for each type, get the first quadrant in the search area */
    for (type = local; type <= ghost; type++) {
      if (count[type]) {
        test[type] = p4est_quadrant_array_index (quadrants[type],
                                                 first_index[type]);
        test_level[type] = (int) test[type]->level;
        /* if the quadrant is the same size as the search area, we're done
         * search */
        if (test_level[type] == *Level) {
          refine = 0;
          P4EST_ASSERT (!count[type ^ 1]);
          /* if the quadrant is local, we run the callback */
          if (type == local) {
            info->quad = test[type];
            info->quadid = (p4est_locidx_t) first_index[type];
            if (iter_volume != NULL) {
              iter_volume (info, user_data);
            }
          }
          /* proceed to the next search area on this level */
          level_num[*Level]++;
        }
      }
      else {
        test[type] = NULL;
        test_level[type] = -1;
      }
    }

    if (refine) {
      /* we need to refine, we take the search area and split it up, taking the
       * indices for the refined search areas and placing them on the next tier in
       * index[type] */
      quad_idx2 = level_idx2 + P4EST_ITER_STRIDE;
      for (type = local; type <= ghost; type++) {
        sc_array_init_view (&test_view, quadrants[type],
                            first_index[type], count[type]);
        p4est_iter_tier_insert (&test_view, *Level, zindex[type] + quad_idx2,
                                first_index[type], tier_rings, test[type]);
      }

      /* we descend to the first descendant search area and search there */
      level_num[++(*Level)] = 0;
      level_idx2 += P4EST_ITER_STRIDE;
    }

    for (;;) {
      /* if we tried to advance the search area on start_level, we've completed
       * the search */
      if (level_num[start_level] > 0) {
        return;
      }

      /* if we have tried to advance the search area past the number of
       * descendants, that means that we have completed all of the branches on
       * this level. we can now run the face_iterate for all of the faces between
       * search areas on the level*/
      if (level_num[*Level] == P4EST_CHILDREN) {
        /* for each direction */
        for (dir = 0; dir < P4EST_DIM; dir++) {
          for (side = 0; side < P4EST_CHILDREN / 2; side++) {
            p4est_iter_copy_indices (loop_args,
                                     args->face_args[dir][side].start_idx2,
                                     1, 2);
            p4est_face_iterate (&(args->face_args[dir][side]), user_data,
                                iter_face,
#ifdef P4_TO_P8
                                iter_edge,
#endif
                                iter_corner);
          }
        }
#ifdef P4_TO_P8
        /* if there is an edge or a corner callback, we need to use
         * edge_iterate, so we set up the common corners and edge ids
         * for all of the edges between the search areas */
        if (loop_args->loop_edge) {
          for (dir = 0; dir < P4EST_DIM; dir++) {
            for (side = 0; side < 2; side++) {
              p4est_iter_copy_indices (loop_args,
                                       args->edge_args[dir][side].start_idx2,
                                       1, 4);
              p8est_edge_iterate (&(args->edge_args[dir][side]), user_data,
                                  iter_edge, iter_corner);
            }
          }
        }
#endif
        /* if there is a corner callback, we need to call corner_iterate on
         * the corner in the middle of the search areas */
        if (loop_args->loop_corner) {
          p4est_iter_copy_indices (loop_args, args->corner_args.start_idx2, 1,
                                   P4EST_CHILDREN);
          p4est_corner_iterate (&(args->corner_args), user_data, iter_corner);
        }
        /* we are done at the level, so we go up a level and over a branch */
        level_num[--(*Level)]++;
        level_idx2 -= P4EST_ITER_STRIDE;
      }
      else {
        /* quad_idx now gives the location in index[type] of the bounds
         * of the current search area, from which we get the first quad
         * and the count */
        quad_idx2 = level_idx2 + level_num[*Level];
        for (type = local; type <= ghost; type++) {
          first_index[type] = zindex[type][quad_idx2];
          count[type] = zindex[type][quad_idx2 + 1] - first_index[type];
        }
        if (!count[local]) {
          /* if there are no local quadrants, we are done with this search area,
           * and we advance to the next branch at this level */
          level_num[*Level]++;
        }
        else {
          /* otherwise we are done changing the search area */
          break;
        }
      }
    }
  }
  P4EST_ASSERT (*Level == start_level);
}

static int32_t     *
p4est_iter_get_boundaries (p4est_t * p4est, p4est_topidx_t * last_run_tree, int remote)
{
  p4est_topidx_t      ti;
  int                 i;
  int                 rank = p4est->mpirank;
  p4est_connectivity_t *conn = p4est->connectivity;
  sc_array_t         *trees = p4est->trees;
  size_t              global_num_trees = trees->elem_count;
  int32_t            *init = P4EST_ALLOC_ZERO (int32_t, global_num_trees);
  int32_t            *owned = P4EST_ALLOC_ZERO (int32_t, global_num_trees);
  int32_t             touch;
  int32_t             mask;
  p4est_topidx_t      t, nt, ot;
  p4est_topidx_t      first_local_tree = p4est->first_local_tree;
  p4est_topidx_t      last_local_tree = p4est->last_local_tree;
  p4est_quadrant_t   *lq = &(p4est->global_first_position[rank]);
  p4est_quadrant_t    temp;
  p4est_quadrant_t   *uq = &(p4est->global_first_position[rank + 1]);
  uint64_t            uqid;
  p4est_quadrant_t   *tlq, *tuq;
  int                 f, nf, c, c2, nc, oc;
  p4est_topidx_t      corner;
  p4est_topidx_t     *ttc = conn->tree_to_corner;
  p4est_topidx_t     *ctt_offset = conn->ctt_offset;
  p4est_topidx_t     *ctt = conn->corner_to_tree;
  int8_t             *ctc = conn->corner_to_corner;
#ifdef P4_TO_P8
  int                 e, ne, oe;
  int                 nc2;
  p4est_topidx_t      edge;
  p4est_topidx_t     *tte = conn->tree_to_edge;
  p4est_topidx_t     *ett_offset = conn->ett_offset;
  p4est_topidx_t     *ett = conn->edge_to_tree;
  int8_t             *ete = conn->edge_to_edge;
  int                 ref, set;
  int                 this_o;
#endif
  p4est_topidx_t     *ttt = conn->tree_to_tree;
  int8_t             *ttf = conn->tree_to_face;
#ifndef P4_TO_P8
  int                 corner_offset = 4;
#else
  int                 edge_offset = 6;
  int                 corner_offset = 18;
#endif
  int                 o;

  *last_run_tree = -1;

  if (uq->p.which_tree > last_local_tree) {
    uq = NULL;
  }
  else {
    P4EST_ASSERT (uq->p.which_tree == last_local_tree);
    uqid = p4est_quadrant_linear_id (uq, P4EST_QMAXLEVEL);
    p4est_quadrant_set_morton (&temp, P4EST_QMAXLEVEL, uqid - 1);
    uq = &temp;
  }

  for (t = first_local_tree; t <= last_local_tree; t++) {
    if (!remote) {
      tlq = (t == first_local_tree) ? lq : NULL;
      tuq = (t == last_local_tree) ? uq : NULL;
    }
    else {
      tlq = NULL;
      tuq = NULL;
    }
    touch = p4est_find_range_boundaries (tlq, tuq, 0, NULL,
#ifdef P4_TO_P8
                                         NULL,
#endif
                                         NULL);
    if (!touch) {
      continue;
    }
    mask = 0x00000001;
    for (f = 0; f < P4EST_FACES; f++, mask <<= 1) {
      if ((touch & mask) && !(init[t] & mask)) {
        nt = ttt[t * P4EST_FACES + f];
        nf = (int) ttf[t * P4EST_FACES + f];
        nf %= P4EST_FACES;
        init[t] |= mask;
        init[nt] |= (((int32_t) 1) << nf);
        if (t > nt || ((t == nt) && (f >= nf))) {
          owned[t] |= mask;
          if (t > *last_run_tree) {
            *last_run_tree = t;
          }
        }
        else {
          owned[nt] |= (((int32_t) 1) << nf);
          if (nt > *last_run_tree) {
            *last_run_tree = nt;
          }
        }
      }
    }
#ifdef P4_TO_P8
    for (e = 0; e < 12; e++, mask <<= 1) {
      if ((touch & mask) && !(init[t] & mask)) {
        if (tte != NULL) {
          edge = tte[t * 12 + e];
        }
        else {
          edge = -1;
        }
        if (edge >= 0) {
          ot = -1;
          oe = -1;
          for (ti = ett_offset[edge]; ti < ett_offset[edge + 1]; ti++) {
            nt = ett[ti];
            ne = (int) ete[ti];
            ne %= 12;
            init[nt] |= (((int32_t) 1) << (ne + edge_offset));
            if (nt > ot || ((nt == ot) && (ne >= oe))) {
              ot = nt;
              oe = ne;
            }
          }
        }
        else {
          ot = t;
          oe = e;
          init[t] |= mask;
          for (i = 0; i < 2; i++) {
            c = p8est_edge_corners[e][0];
            c2 = p8est_edge_corners[e][1];
            f = p8est_edge_faces[e][i];
            c = p8est_corner_face_corners[c][f];
            c2 = p8est_corner_face_corners[c2][f];
            nt = ttt[t * P4EST_FACES + f];
            nf = (int) ttf[t * P4EST_FACES + f];
            o = nf / P4EST_FACES;
            nf %= P4EST_FACES;
            if (t == nt && f == nf) {
              continue;
            }
            ref = p8est_face_permutation_refs[f][nf];
            set = p8est_face_permutation_sets[ref][o];
            nc = p8est_face_permutations[set][c];
            nc2 = p8est_face_permutations[set][c2];
            nc = p8est_face_corners[nf][nc];
            nc2 = p8est_face_corners[nf][nc2];
            ne = p8est_child_corner_edges[nc][nc2];
            init[nt] |= (((int32_t) 1) << (ne + edge_offset));
            if (nt > ot || ((nt == ot) && (ne >= oe))) {
              ot = nt;
              oe = ne;
            }
          }
        }
        owned[ot] |= (((int32_t) 1) << (oe + edge_offset));
        if (ot > *last_run_tree) {
          *last_run_tree = ot;
        }
      }
    }
#endif
    for (c = 0; c < P4EST_CHILDREN; c++, mask <<= 1) {
      if ((touch & mask) && !(init[t] & mask)) {
        if (ttc != NULL) {
          corner = ttc[t * P4EST_CHILDREN + c];
        }
        else {
          corner = -1;
        }
        if (corner >= 0) {
          ot = -1;
          oc = -1;
          for (ti = ctt_offset[corner]; ti < ctt_offset[corner + 1]; ti++) {
            nt = ctt[ti];
            nc = (int) ctc[ti];
            init[nt] |= (((int32_t) 1) << (nc + corner_offset));
            if (nt > ot || ((nt == ot) && (nc >= oc))) {
              ot = nt;
              oc = nc;
            }
          }
        }
        else {
          ot = t;
          oc = c;
          init[t] |= mask;
          for (i = 0; i < P4EST_DIM; i++) {
            f = p4est_corner_faces[c][i];
            c2 = p4est_corner_face_corners[c][f];
            nt = ttt[t * P4EST_FACES + f];
            nf = (int) ttf[t * P4EST_FACES + f];
            o = nf / P4EST_FACES;
            nf %= P4EST_FACES;
            if (t == nt && f == nf) {
              continue;
            }
#ifndef P4_TO_P8
            nc = p4est_face_corners[nf][(o == 0) ? c2 : 1 - c2];
#else
            ref = p8est_face_permutation_refs[f][nf];
            set = p8est_face_permutation_sets[ref][o];
            nc2 = p8est_face_permutations[set][c2];
            nc = p8est_face_corners[nf][nc2];
#endif
            init[nt] |= (((int32_t) 1) << (nc + corner_offset));
            if (nt > ot || ((nt == ot) && (nc >= oc))) {
              ot = nt;
              oc = nc;
            }
          }
#ifdef P4_TO_P8
          for (i = 0; i < 3; i++) {
            e = p8est_corner_edges[c][i];
            c2 = (p8est_edge_corners[e][0] == c) ? 0 : 1;
            if (tte != NULL) {
              edge = tte[t * 12 + e];
            }
            else {
              edge = -1;
            }
            if (edge >= 0) {
              for (ti = ett_offset[edge]; ti < ett_offset[edge + 1]; ti++) {
                nt = ett[ti];
                ne = (int) ete[ti];
                this_o = ne / 12;
                ne %= 12;
                if (nt == t && ne == e) {
                  break;
                }
              }
              P4EST_ASSERT (ti < ett_offset[edge + 1]);
              for (ti = ett_offset[edge]; ti < ett_offset[edge + 1]; ti++) {
                nt = ett[ti];
                ne = (int) ete[ti];
                o = ne / 12;
                ne %= 12;
                nc = p8est_edge_corners[ne][(this_o == o) ? c2 : 1 - c2];
                init[nt] |= (((int32_t) 1) << (nc + corner_offset));
                if (nt > ot || ((nt == ot) && (nc >= oc))) {
                  ot = nt;
                  oc = nc;
                }
              }
            }
          }
#endif
        }
        owned[ot] |= (((int32_t) 1) << (oc + corner_offset));
        if (ot > *last_run_tree) {
          *last_run_tree = ot;
        }
      }
    }
  }

  P4EST_FREE (init);
  return owned;
}

void
p4est_iterate_ext (p4est_t * p4est, p4est_ghost_t * Ghost_layer, void *user_data,
                   p4est_iter_volume_t iter_volume, p4est_iter_face_t iter_face,
#ifdef P4_TO_P8
                   p8est_iter_edge_t iter_edge,
#endif
                   p4est_iter_corner_t iter_corner, int remote)
{
  int                 f, c;
  p4est_topidx_t      t;
  p4est_ghost_t       empty_ghost_layer;
  p4est_ghost_t      *ghost_layer;
  sc_array_t         *trees = p4est->trees;
  p4est_connectivity_t *conn = p4est->connectivity;
  size_t              global_num_trees = trees->elem_count;
  p4est_iter_loop_args_t *loop_args;
  p4est_iter_face_args_t face_args;
#ifdef P4_TO_P8
  int                 e;
  p8est_iter_edge_args_t edge_args;
#endif
  p4est_iter_corner_args_t corner_args;
  p4est_iter_volume_args_t args;
  p4est_topidx_t      first_local_tree = p4est->first_local_tree;
  p4est_topidx_t      last_local_tree = p4est->last_local_tree;
  p4est_topidx_t      last_run_tree;
  int32_t            *owned;
  int32_t             mask, touch;

  P4EST_ASSERT (p4est_is_valid (p4est));

  if (p4est->first_local_tree < 0 ||
      (iter_face == NULL && iter_corner == NULL &&
#ifdef P4_TO_P8
       iter_edge == NULL &&
#endif
       iter_volume == NULL)) {
    return;
  }

  if (Ghost_layer == NULL) {
    sc_array_init (&(empty_ghost_layer.ghosts), sizeof (p4est_quadrant_t));
    empty_ghost_layer.tree_offsets = P4EST_ALLOC_ZERO (p4est_locidx_t,
                                                       global_num_trees + 1);
    empty_ghost_layer.proc_offsets = P4EST_ALLOC_ZERO (p4est_locidx_t,
                                                       p4est->mpisize + 1);
    ghost_layer = &empty_ghost_layer;
  }
  else {
    ghost_layer = Ghost_layer;
  }

  /* simple loop if there is only a volume callback */
  if (iter_face == NULL && iter_corner == NULL
#ifdef P4_TO_P8
      && iter_edge == NULL
#endif
    ) {
    p4est_volume_iterate_simple (p4est, ghost_layer, user_data, iter_volume);
    if (Ghost_layer == NULL) {
      P4EST_FREE (empty_ghost_layer.tree_offsets);
      P4EST_FREE (empty_ghost_layer.proc_offsets);
    }
    return;
  }

  /** initialize arrays that keep track of where we are in the search */
  loop_args = p4est_iter_loop_args_new (conn,
#ifdef P4_TO_P8
                                        iter_edge,
#endif
                                        iter_corner, ghost_layer,
                                        p4est->mpisize);

  owned = p4est_iter_get_boundaries (p4est, &last_run_tree, remote);
  last_run_tree = (last_run_tree < last_local_tree) ? last_local_tree :
    last_run_tree;

  /* start with the assumption that we only run on entities touches by the
   * local processor's domain */
  args.remote = remote;
  face_args.remote = remote;
#ifdef P4_TO_P8
  edge_args.remote = remote;
#endif
  corner_args.remote = remote;

  /** we have to loop over all trees and not just local trees because of the
   * ghost layer */
  for (t = first_local_tree; t <= last_run_tree; t++) {
    if (t >= first_local_tree && t <= last_local_tree) {
      p4est_iter_init_volume (&args, p4est, ghost_layer, loop_args, t);

      p4est_volume_iterate (&args, user_data, iter_volume, iter_face,
#ifdef P4_TO_P8
                            iter_edge,
#endif
                            iter_corner);

      p4est_iter_reset_volume (&args);
    }

    touch = owned[t];
    if (!touch) {
      continue;
    }
    mask = 0x00000001;
    /* Now we need to run face_iterate on the faces between trees */
    for (f = 0; f < 2 * P4EST_DIM; f++, mask <<= 1) {
      if ((touch & mask) == 0) {
        continue;
      }
      p4est_iter_init_face (&face_args, p4est, ghost_layer, loop_args, t, f);
      p4est_face_iterate (&face_args, user_data, iter_face,
#ifdef P4_TO_P8
                          iter_edge,
#endif
                          iter_corner);
      p4est_iter_reset_face (&face_args);
    }

    /* if there is an edge or a corner callback, we need to run
     * edge_iterate on the edges between trees */
#ifdef P4_TO_P8
    if (loop_args->loop_edge) {
      for (e = 0; e < 12; e++, mask <<= 1) {
        if ((touch & mask) == 0) {
          continue;
        }
        p8est_iter_init_edge (&edge_args, p4est, ghost_layer, loop_args, t,
                              e);
        p8est_edge_iterate (&edge_args, user_data, iter_edge, iter_corner);
        p8est_iter_reset_edge (&edge_args);
      }
    }
    else {
      mask <<= 12;
    }
#endif

    if (loop_args->loop_corner) {
      for (c = 0; c < P4EST_CHILDREN; c++, mask <<= 1) {
        if ((touch & mask) == 0) {
          continue;
        }
        p4est_iter_init_corner (&corner_args, p4est, ghost_layer, loop_args,
                                t, c);
        p4est_corner_iterate (&corner_args, user_data, iter_corner);
        p4est_iter_reset_corner (&corner_args);
      }
    }

  }

  if (Ghost_layer == NULL) {
    P4EST_FREE (empty_ghost_layer.tree_offsets);
    P4EST_FREE (empty_ghost_layer.proc_offsets);
  }

  P4EST_FREE (owned);
  p4est_iter_loop_args_destroy (loop_args);
}

void
p4est_iterate (p4est_t * p4est, p4est_ghost_t * Ghost_layer, void *user_data,
               p4est_iter_volume_t iter_volume, p4est_iter_face_t iter_face,
#ifdef P4_TO_P8
               p8est_iter_edge_t iter_edge,
#endif
               p4est_iter_corner_t iter_corner)
{
  p4est_iterate_ext (p4est, Ghost_layer, user_data, iter_volume, iter_face,
#ifdef P4_TO_P8
                     iter_edge,
#endif
                     iter_corner, 0);
}<|MERGE_RESOLUTION|>--- conflicted
+++ resolved
@@ -623,11 +623,7 @@
                         int c)
 {
   p4est_topidx_t      ti;
-<<<<<<< HEAD
   int                 i, j, k;
-=======
-  int                 i, j;
->>>>>>> 2a2a5f45
   int                 f, nf, o;
   int                 c2, nc;
   int                 count = 0;
@@ -1303,11 +1299,7 @@
                       int e)
 {
   p4est_topidx_t      ti;
-<<<<<<< HEAD
   int                 i, j, k;
-=======
-  int                 i, j;
->>>>>>> 2a2a5f45
   int                 f, nf, o, ref, set;
   int                 ne;
   int                 c0, c1, nc0, nc1, *cc;

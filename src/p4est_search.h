--- conflicted
+++ resolved
@@ -52,7 +52,6 @@
                                              const p4est_quadrant_t * q,
                                              size_t guess);
 
-<<<<<<< HEAD
 /** Search a local quadrant by its cumulative number in the forest.
  *
  * We perform a binary search over the processor-local trees,
@@ -77,18 +76,12 @@
                                                     p4est_locidx_t *
                                                     quadrant_id);
 
-/** Given a sorted \a array of quadrants that have a common ancestor at level
- * \a level, compute the \a indices of the first quadrant in each of the common
- * ancestor's children at level \a level + 1;
- * \param [in] array     The sorted array of quadrants of level > \a level.
-=======
 /** Split an array of quadrants by the children of an ancestor.
  *
  * Given a sorted \b array of quadrants that have a common ancestor at level
  * \b level, compute the \b indices of the first quadrant in each of the common
  * ancestor's children at level \b level + 1.
  * \param [in] array     The sorted array of quadrants of level > \b level.
->>>>>>> 1d49bc65
  * \param [in] level     The level at which there is a common ancestor.
  * \param [in,out] indices     The indices of the first quadrant in each of
  *                             the ancestors's children, plus an additional

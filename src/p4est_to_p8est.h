/*
  This file is part of p4est.
  p4est is a C library to manage a collection (a forest) of multiple
  connected adaptive quadtrees or octrees in parallel.

  Copyright (C) 2010 The University of Texas System
  Additional copyright (C) 2011 individual authors
  Written by Carsten Burstedde, Lucas C. Wilcox, and Tobin Isaac

  p4est is free software; you can redistribute it and/or modify
  it under the terms of the GNU General Public License as published by
  the Free Software Foundation; either version 2 of the License, or
  (at your option) any later version.

  p4est is distributed in the hope that it will be useful,
  but WITHOUT ANY WARRANTY; without even the implied warranty of
  MERCHANTABILITY or FITNESS FOR A PARTICULAR PURPOSE.  See the
  GNU General Public License for more details.

  You should have received a copy of the GNU General Public License
  along with p4est; if not, write to the Free Software Foundation, Inc.,
  51 Franklin Street, Fifth Floor, Boston, MA 02110-1301, USA.
*/

/** We do not process this file in Doxygen since it overwrites types.
 *
 * Transform 2D \ref p4est routines into 3D \ref p8est routines.  This file can
 * be included from a .c file that has been written for 2D to turn it into a 3D
 * code with minor modifications.  We #define P4_TO_P8, which allows to compile
 * a source file twice, once for 2D without and once for 3D with including this
 * header, adding extra code for 3D if necessary.
 */

#ifndef P4EST_TO_P8EST_H
#define P4EST_TO_P8EST_H

#ifdef P4EST_H
#error "The include files p4est.h and p4est_to_p8est.h cannot be combined"
#endif
#define P4_TO_P8

#include <p4est_base.h>

/* redefine macros */
#define P4EST_ONDISK_FORMAT             P8EST_ONDISK_FORMAT
#define P4EST_DIM                       P8EST_DIM
#define P4EST_DIM_POW                   P8EST_DIM_POW
#define P4EST_FACES                     P8EST_FACES
#define P4EST_CHILDREN                  P8EST_CHILDREN
#define P4EST_HALF                      P8EST_HALF
#define P4EST_FTRANSFORM                P8EST_FTRANSFORM
#define P4EST_INSUL                     P8EST_INSUL
#define P4EST_STRING                    P8EST_STRING
#define P4EST_MAXLEVEL                  P8EST_MAXLEVEL
#define P4EST_QMAXLEVEL                 P8EST_QMAXLEVEL
#define P4EST_ROOT_LEN                  P8EST_ROOT_LEN
#define P4EST_QUADRANT_LEN              P8EST_QUADRANT_LEN
#define P4EST_LAST_OFFSET               P8EST_LAST_OFFSET
#define P4EST_QUADRANT_INIT             P8EST_QUADRANT_INIT
#define P4EST_LEAF_IS_FIRST_IN_TREE     P8EST_LEAF_IS_FIRST_IN_TREE

/* redefine enums */
#define P4EST_CONNECT_FACE              P8EST_CONNECT_FACE
#define P4EST_CONNECT_CORNER            P8EST_CONNECT_CORNER
#define P4EST_CONNECT_FULL              P8EST_CONNECT_FULL
#define P4EST_CONN_ENCODE_NONE          P8EST_CONN_ENCODE_NONE
#define P4EST_TRANSFER_COMM_SRC         P8EST_TRANSFER_COMM_SRC
#define P4EST_TRANSFER_COMM_DEST        P8EST_TRANSFER_COMM_DEST
#define P4EST_TRANSFER_COMM_SRC_DUP     P8EST_TRANSFER_COMM_SRC_DUP
#define P4EST_TRANSFER_COMM_DEST_DUP    P8EST_TRANSFER_COMM_DEST_DUP
#define P4EST_TRANSFER_COMM_EXTERNAL    P8EST_TRANSFER_COMM_EXTERNAL
#define P4EST_WRAP_NONE                 P8EST_WRAP_NONE
#define P4EST_WRAP_REFINE               P8EST_WRAP_REFINE
#define P4EST_WRAP_COARSEN              P8EST_WRAP_COARSEN

/* redefine types */
#ifdef P4EST_BACKWARD_DEALII
#define p4est_balance_type_t            p8est_balance_type_t
#endif
#define p4est_connect_type_t            p8est_connect_type_t
#define p4est_connectivity_encode_t     p8est_connectivity_encode_t
#define p4est_connectivity_t            p8est_connectivity_t
#define p4est_corner_transform_t        p8est_corner_transform_t
#define p4est_corner_info_t             p8est_corner_info_t
#define p4est_geometry_t                p8est_geometry_t
#define p4est_t                         p8est_t
#define p4est_tree_t                    p8est_tree_t
#define p4est_quadrant_t                p8est_quadrant_t
#define p4est_inspect_t                 p8est_inspect_t
#define p4est_position_t                p8est_position_t
#define p4est_init_t                    p8est_init_t
#define p4est_refine_t                  p8est_refine_t
#define p4est_coarsen_t                 p8est_coarsen_t
#define p4est_weight_t                  p8est_weight_t
#define p4est_ghost_t                   p8est_ghost_t
#define p4est_ghost_exchange_t          p8est_ghost_exchange_t
#define p4est_indep_t                   p8est_indep_t
#define p4est_nodes_t                   p8est_nodes_t
#define p4est_lnodes_t                  p8est_lnodes_t
#define p4est_lnodes_code_t             p8est_lnodes_code_t
#define p4est_lnodes_rank_t             p8est_lnodes_rank_t
#define p4est_lnodes_buffer_t           p8est_lnodes_buffer_t
#define p4est_iter_volume_t             p8est_iter_volume_t
#define p4est_iter_volume_info_t        p8est_iter_volume_info_t
#define p4est_iter_face_t               p8est_iter_face_t
#define p4est_iter_face_info_t          p8est_iter_face_info_t
#define p4est_iter_face_side_t          p8est_iter_face_side_t
#define p4est_iter_corner_t             p8est_iter_corner_t
#define p4est_iter_corner_side_t        p8est_iter_corner_side_t
#define p4est_iter_corner_info_t        p8est_iter_corner_info_t
#define p4est_search_query_t            p8est_search_query_t
#define p4est_search_local_t            p8est_search_local_t
#define p4est_search_partition_t        p8est_search_partition_t
#define p4est_search_all_t              p8est_search_all_t
#define p4est_build                     p8est_build
#define p4est_build_t                   p8est_build_t
#define p4est_transfer_comm_t           p8est_transfer_comm_t
#define p4est_transfer_context_t        p8est_transfer_context_t
#define p4est_mesh_t                    p8est_mesh_t
#define p4est_mesh_face_neighbor_t      p8est_mesh_face_neighbor_t
#define p4est_wrap_t                    p8est_wrap_t
#define p4est_wrap_leaf_t               p8est_wrap_leaf_t
#define p4est_wrap_flags_t              p8est_wrap_flags_t
#define p4est_vtk_context_t             p8est_vtk_context_t

/* redefine external variables */
#define p4est_face_corners              p8est_face_corners
#define p4est_face_dual                 p8est_face_dual
#define p4est_corner_faces              p8est_corner_faces
#define p4est_corner_face_corners       p8est_corner_face_corners
#define p4est_child_corner_faces        p8est_child_corner_faces
#define P4EST_DATA_UNINITIALIZED        P8EST_DATA_UNINITIALIZED

/* functions in p4est_connectivity */
#define p4est_connectivity_face_neighbor_face_corner    \
        p8est_connectivity_face_neighbor_face_corner
#define p4est_connectivity_face_neighbor_corner         \
        p8est_connectivity_face_neighbor_corner
#define p4est_connectivity_memory_used  p8est_connectivity_memory_used
#define p4est_connectivity_new          p8est_connectivity_new
#define p4est_connectivity_new_brick    p8est_connectivity_new_brick
#define p4est_connectivity_new_periodic p8est_connectivity_new_periodic
#define p4est_connectivity_new_twotrees p8est_connectivity_new_twotrees
#define p4est_connectivity_new_byname   p8est_connectivity_new_byname
#define p4est_connectivity_new_copy     p8est_connectivity_new_copy
#define p4est_connectivity_bcast        p8est_connectivity_bcast
#define p4est_connectivity_destroy      p8est_connectivity_destroy
#define p4est_connectivity_set_attr     p8est_connectivity_set_attr
#define p4est_connectivity_is_valid     p8est_connectivity_is_valid
#define p4est_connectivity_is_equal     p8est_connectivity_is_equal
#define p4est_connectivity_sink         p8est_connectivity_sink
#define p4est_connectivity_deflate      p8est_connectivity_deflate
#define p4est_connectivity_save         p8est_connectivity_save
#define p4est_connectivity_source       p8est_connectivity_source
#define p4est_connectivity_inflate      p8est_connectivity_inflate
#define p4est_connectivity_load         p8est_connectivity_load
#define p4est_connectivity_complete     p8est_connectivity_complete
#define p4est_connectivity_reduce       p8est_connectivity_reduce
#define p4est_expand_face_transform     p8est_expand_face_transform
#define p4est_find_face_transform       p8est_find_face_transform
#define p4est_find_corner_transform     p8est_find_corner_transform
#define p4est_corner_array_index        p8est_corner_array_index
#define p4est_connectivity_reorder      p8est_connectivity_reorder
#define p4est_connectivity_permute      p8est_connectivity_permute
#define p4est_connectivity_join_faces   p8est_connectivity_join_faces
#define p4est_connectivity_is_equivalent p8est_connectivity_is_equivalent
#define p4est_connectivity_read_inp_stream p8est_connectivity_read_inp_stream
#define p4est_connectivity_read_inp     p8est_connectivity_read_inp

/* functions in p4est */
#define p4est_qcoord_to_vertex          p8est_qcoord_to_vertex
#define p4est_memory_used               p8est_memory_used
#define p4est_revision                  p8est_revision
#define p4est_new                       p8est_new
#define p4est_destroy                   p8est_destroy
#define p4est_copy                      p8est_copy
#define p4est_reset_data                p8est_reset_data
#define p4est_refine                    p8est_refine
#define p4est_coarsen                   p8est_coarsen
#define p4est_balance                   p8est_balance
#define p4est_partition                 p8est_partition
#define p4est_checksum                  p8est_checksum
#define p4est_save                      p8est_save
#define p4est_load                      p8est_load
#define p4est_connect_type_int          p8est_connect_type_int
#define p4est_connect_type_string       p8est_connect_type_string
#define p4est_tree_array_index          p8est_tree_array_index
#define p4est_quadrant_array_index      p8est_quadrant_array_index
#define p4est_quadrant_array_push       p8est_quadrant_array_push
#define p4est_quadrant_mempool_alloc    p8est_quadrant_mempool_alloc
#define p4est_quadrant_list_pop         p8est_quadrant_list_pop

/* functions in p4est_extended */
#define p4est_replace_t                 p8est_replace_t
#define p4est_new_ext                   p8est_new_ext
#define p4est_mesh_new_ext              p8est_mesh_new_ext
#define p4est_copy_ext                  p8est_copy_ext
#define p4est_refine_ext                p8est_refine_ext
#define p4est_coarsen_ext               p8est_coarsen_ext
#define p4est_balance_ext               p8est_balance_ext
#define p4est_balance_subtree_ext       p8est_balance_subtree_ext
#define p4est_partition_ext             p8est_partition_ext
#define p4est_partition_for_coarsening  p8est_partition_for_coarsening
#define p4est_save_ext                  p8est_save_ext
#define p4est_load_ext                  p8est_load_ext
#define p4est_source_ext                p8est_source_ext

/* functions in p4est_iterate */
#define p4est_iterate                   p8est_iterate
#define p4est_iterate_ext               p8est_iterate_ext
#define p4est_iter_fside_array_index    p8est_iter_fside_array_index
#define p4est_iter_fside_array_index_int p8est_iter_fside_array_index_int
#define p4est_iter_cside_array_index    p8est_iter_cside_array_index
#define p4est_iter_cside_array_index_int p8est_iter_cside_array_index_int

/* functions in p4est_points */
#define p4est_new_points                p8est_new_points

/* functions in p4est_bits */
#define p4est_quadrant_print            p8est_quadrant_print
#define p4est_quadrant_is_equal         p8est_quadrant_is_equal
#define p4est_quadrant_overlaps         p8est_quadrant_overlaps
#define p4est_quadrant_is_equal_piggy   p8est_quadrant_is_equal_piggy
#define p4est_quadrant_compare          p8est_quadrant_compare
#define p4est_quadrant_disjoint         p8est_quadrant_disjoint
#define p4est_quadrant_compare_piggy    p8est_quadrant_compare_piggy
#define p4est_quadrant_compare_local_num p8est_quadrant_compare_local_num
#define p4est_quadrant_equal_fn         p8est_quadrant_equal_fn
#define p4est_quadrant_hash_fn          p8est_quadrant_hash_fn
#define p4est_node_equal_piggy_fn       p8est_node_equal_piggy_fn
#define p4est_node_hash_piggy_fn        p8est_node_hash_piggy_fn
#define p4est_node_clamp_inside         p8est_node_clamp_inside
#define p4est_node_unclamp              p8est_node_unclamp
#define p4est_node_to_quadrant          p8est_node_to_quadrant
#define p4est_quadrant_contains_node    p8est_quadrant_contains_node
#define p4est_quadrant_ancestor_id      p8est_quadrant_ancestor_id
#define p4est_quadrant_child_id         p8est_quadrant_child_id
#define p4est_quadrant_is_inside_root   p8est_quadrant_is_inside_root
#define p4est_quadrant_is_inside_3x3    p8est_quadrant_is_inside_3x3
#define p4est_quadrant_is_outside_face  p8est_quadrant_is_outside_face
#define p4est_quadrant_is_outside_corner p8est_quadrant_is_outside_corner
#define p4est_quadrant_is_node          p8est_quadrant_is_node
#define p4est_quadrant_is_valid         p8est_quadrant_is_valid
#define p4est_quadrant_is_extended      p8est_quadrant_is_extended
#define p4est_quadrant_is_sibling       p8est_quadrant_is_sibling
#define p4est_quadrant_is_sibling_D     p8est_quadrant_is_sibling_D
#define p4est_quadrant_is_family        p8est_quadrant_is_family
#define p4est_quadrant_is_familyv       p8est_quadrant_is_familyv
#define p4est_quadrant_is_familypv      p8est_quadrant_is_familypv
#define p4est_quadrant_is_parent        p8est_quadrant_is_parent
#define p4est_quadrant_is_parent_D      p8est_quadrant_is_parent_D
#define p4est_quadrant_is_ancestor      p8est_quadrant_is_ancestor
#define p4est_quadrant_is_ancestor_D    p8est_quadrant_is_ancestor_D
#define p4est_quadrant_is_next          p8est_quadrant_is_next
#define p4est_quadrant_is_next_D        p8est_quadrant_is_next_D
#define p4est_quadrant_overlaps_tree    p8est_quadrant_overlaps_tree
#define p4est_quadrant_is_inside_tree   p8est_quadrant_is_inside_tree
#define p4est_quadrant_is_first_last    p8est_quadrant_is_first_last
#define p4est_quadrant_enlarge_first    p8est_quadrant_enlarge_first
#define p4est_quadrant_enlarge_last     p8est_quadrant_enlarge_last
#define p4est_quadrant_ancestor         p8est_quadrant_ancestor
#define p4est_quadrant_parent           p8est_quadrant_parent
#define p4est_quadrant_sibling          p8est_quadrant_sibling
#define p4est_quadrant_child            p8est_quadrant_child
#define p4est_quadrant_face_neighbor    p8est_quadrant_face_neighbor
#define p4est_quadrant_face_neighbor_extra p8est_quadrant_face_neighbor_extra
#define p4est_quadrant_half_face_neighbors p8est_quadrant_half_face_neighbors
#define p4est_quadrant_all_face_neighbors p8est_quadrant_all_face_neighbors
#define p4est_quadrant_corner_neighbor  p8est_quadrant_corner_neighbor
#define p4est_quadrant_corner_neighbor_extra    \
        p8est_quadrant_corner_neighbor_extra
#define p4est_quadrant_half_corner_neighbor     \
        p8est_quadrant_half_corner_neighbor
#define p4est_quadrant_corner_node      p8est_quadrant_corner_node
#define p4est_quadrant_children         p8est_quadrant_children
#define p4est_quadrant_childrenv        p8est_quadrant_childrenv
#define p4est_quadrant_childrenpv       p8est_quadrant_childrenpv
#define p4est_quadrant_first_descendant p8est_quadrant_first_descendant
#define p4est_quadrant_last_descendant  p8est_quadrant_last_descendant
#define p4est_quadrant_corner_descendant p8est_quadrant_corner_descendant
#define p4est_nearest_common_ancestor   p8est_nearest_common_ancestor
#define p4est_nearest_common_ancestor_D p8est_nearest_common_ancestor_D
#define p4est_quadrant_transform_face   p8est_quadrant_transform_face
#define p4est_quadrant_touches_corner   p8est_quadrant_touches_corner
#define p4est_quadrant_transform_corner p8est_quadrant_transform_corner
#define p4est_quadrant_shift_corner     p8est_quadrant_shift_corner
#define p4est_quadrant_linear_id        p8est_quadrant_linear_id
#define p4est_quadrant_set_morton       p8est_quadrant_set_morton
<<<<<<< HEAD
#define p4est_successor                 p8est_successor
#define p4est_predecessor               p8est_predecessor
=======
#define p4est_quadrant_srand            p8est_quadrant_srand
>>>>>>> 124f124d

/* functions in p4est_search */
#define p4est_find_lower_bound          p8est_find_lower_bound
#define p4est_find_higher_bound         p8est_find_higher_bound
#define p4est_split_array               p8est_split_array
#define p4est_find_range_boundaries     p8est_find_range_boundaries
#define p4est_search                    p8est_search
#define p4est_search_local              p8est_search_local
#define p4est_search_partition          p8est_search_partition
#define p4est_search_all                p8est_search_all
#define p4est_build_new                 p8est_build_new
#define p4est_build_init_add            p8est_build_init_add
#define p4est_build_add                 p8est_build_add
#define p4est_build_complete            p8est_build_complete

/* functions in p4est_algorithms */
#define p4est_quadrant_init_data        p8est_quadrant_init_data
#define p4est_quadrant_free_data        p8est_quadrant_free_data
#define p4est_quadrant_checksum         p8est_quadrant_checksum
#define p4est_quadrant_in_range         p8est_quadrant_in_range
#define p4est_tree_is_sorted            p8est_tree_is_sorted
#define p4est_tree_is_linear            p8est_tree_is_linear
#define p4est_tree_is_almost_sorted     p8est_tree_is_almost_sorted
#define p4est_tree_is_complete          p8est_tree_is_complete
#define p4est_tree_print                p8est_tree_print
#define p4est_is_equal                  p8est_is_equal
#define p4est_quadrant_copy             p8est_quadrant_copy
#define p4est_is_valid                  p8est_is_valid
#define p4est_tree_compute_overlap      p8est_tree_compute_overlap
#define p4est_tree_uniqify_overlap      p8est_tree_uniqify_overlap
#define p4est_tree_remove_nonowned      p8est_tree_remove_nonowned
#define p4est_complete_region           p8est_complete_region
#define p4est_complete_subtree          p8est_complete_subtree
#define p4est_balance_subtree           p8est_balance_subtree
#define p4est_balance_border            p8est_balance_border
#define p4est_linearize_tree            p8est_linearize_tree
#define p4est_next_nonempty_process     p8est_next_nonempty_process
#define p4est_partition_correction      p8est_partition_correction
#define p4est_partition_for_coarsening  p8est_partition_for_coarsening
#define p4est_partition_given           p8est_partition_given

/* functions in p4est_communication */
#define p4est_comm_parallel_env_assign  p8est_comm_parallel_env_assign
#define p4est_comm_parallel_env_duplicate p8est_comm_parallel_env_duplicate
#define p4est_comm_parallel_env_release p8est_comm_parallel_env_release
#define p4est_comm_parallel_env_replace p8est_comm_parallel_env_replace
#define p4est_comm_parallel_env_get_info p8est_comm_parallel_env_get_info
#define p4est_comm_parallel_env_is_null p8est_comm_parallel_env_is_null
#define p4est_comm_parallel_env_reduce  p8est_comm_parallel_env_reduce
#define p4est_comm_parallel_env_reduce_ext p8est_comm_parallel_env_reduce_ext
#define p4est_comm_count_quadrants      p8est_comm_count_quadrants
#define p4est_comm_global_partition     p8est_comm_global_partition
#define p4est_comm_count_pertree        p8est_comm_count_pertree
#define p4est_comm_is_empty             p8est_comm_is_empty
#define p4est_comm_is_contained         p8est_comm_is_contained
#define p4est_comm_is_owner             p8est_comm_is_owner
#define p4est_comm_find_owner           p8est_comm_find_owner
#define p4est_comm_tree_info            p8est_comm_tree_info
#define p4est_comm_neighborhood_owned   p8est_comm_neighborhood_owned
#define p4est_comm_sync_flag            p8est_comm_sync_flag
#define p4est_comm_checksum             p8est_comm_checksum
#define p4est_transfer_fixed            p8est_transfer_fixed
#define p4est_transfer_fixed_begin      p8est_transfer_fixed_begin
#define p4est_transfer_fixed_end        p8est_transfer_fixed_end
#define p4est_transfer_custom           p8est_transfer_custom
#define p4est_transfer_custom_begin     p8est_transfer_custom_begin
#define p4est_transfer_custom_end       p8est_transfer_custom_end
#define p4est_transfer_items            p8est_transfer_items
#define p4est_transfer_items_begin      p8est_transfer_items_begin
#define p4est_transfer_items_end        p8est_transfer_items_end
#define p4est_transfer_end              p8est_transfer_end

/* functions in p4est_io */
#define p4est_deflate_quadrants         p8est_deflate_quadrants
#define p4est_inflate                   p8est_inflate

/* functions in p4est_geometry */
#define p4est_geometry_destroy          p8est_geometry_destroy
#define p4est_geometry_new_connectivity p8est_geometry_new_connectivity

/* functions in p4est_vtk */
#define p4est_vtk_context_new           p8est_vtk_context_new
#define p4est_vtk_context_destroy       p8est_vtk_context_destroy
#define p4est_vtk_context_set_geom      p8est_vtk_context_set_geom
#define p4est_vtk_context_set_scale     p8est_vtk_context_set_scale
#define p4est_vtk_context_set_continuous p8est_vtk_context_set_continuous
#define p4est_vtk_write_file            p8est_vtk_write_file
#define p4est_vtk_write_header          p8est_vtk_write_header
#define p4est_vtk_write_cell_dataf      p8est_vtk_write_cell_dataf
#define p4est_vtk_write_cell_data       p8est_vtk_write_cell_data
#define p4est_vtk_write_point_dataf     p8est_vtk_write_point_dataf
#define p4est_vtk_write_point_data      p8est_vtk_write_point_data
#define p4est_vtk_write_footer          p8est_vtk_write_footer

/* functions in p4est_ghost */
#define p4est_quadrant_find_owner       p8est_quadrant_find_owner
#define p4est_ghost_memory_used         p8est_ghost_memory_used
#define p4est_ghost_new                 p8est_ghost_new
#define p4est_ghost_destroy             p8est_ghost_destroy
#define p4est_ghost_exchange_data       p8est_ghost_exchange_data
#define p4est_ghost_exchange_data_begin p8est_ghost_exchange_data_begin
#define p4est_ghost_exchange_data_end   p8est_ghost_exchange_data_end
#define p4est_ghost_exchange_custom     p8est_ghost_exchange_custom
#define p4est_ghost_exchange_custom_begin p8est_ghost_exchange_custom_begin
#define p4est_ghost_exchange_custom_end p8est_ghost_exchange_custom_end
#define p4est_ghost_exchange_custom_levels p8est_ghost_exchange_custom_levels
#define p4est_ghost_exchange_custom_levels_begin        \
        p8est_ghost_exchange_custom_levels_begin
#define p4est_ghost_exchange_custom_levels_end  \
        p8est_ghost_exchange_custom_levels_end
#define p4est_ghost_bsearch             p8est_ghost_bsearch
#define p4est_ghost_contains            p8est_ghost_contains
#define p4est_ghost_is_valid            p8est_ghost_is_valid
#define p4est_face_quadrant_exists      p8est_face_quadrant_exists
#define p4est_quadrant_exists           p8est_quadrant_exists
#define p4est_is_balanced               p8est_is_balanced
#define p4est_ghost_checksum            p8est_ghost_checksum
#define p4est_ghost_expand              p8est_ghost_expand

/* functions in p4est_nodes */
#define p4est_nodes_new                 p8est_nodes_new
#define p4est_nodes_destroy             p8est_nodes_destroy
#define p4est_nodes_is_valid            p8est_nodes_is_valid

/* functions in p4est_lnodes */
#define p4est_lnodes_new                p8est_lnodes_new
#define p4est_lnodes_destroy            p8est_lnodes_destroy
#define p4est_ghost_support_lnodes      p8est_ghost_support_lnodes
#define p4est_ghost_expand_by_lnodes    p8est_ghost_expand_by_lnodes
#define p4est_partition_lnodes          p8est_partition_lnodes
#define p4est_partition_lnodes_detailed p8est_partition_lnodes_detailed
#define p4est_lnodes_decode             p8est_lnodes_decode
#define p4est_lnodes_share_owned_begin  p8est_lnodes_share_owned_begin
#define p4est_lnodes_share_owned_end    p8est_lnodes_share_owned_end
#define p4est_lnodes_share_owned        p8est_lnodes_share_owned
#define p4est_lnodes_share_all_begin    p8est_lnodes_share_all_begin
#define p4est_lnodes_share_all_end      p8est_lnodes_share_all_end
#define p4est_lnodes_share_all          p8est_lnodes_share_all
#define p4est_lnodes_buffer_destroy     p8est_lnodes_buffer_destroy
#define p4est_lnodes_rank_array_index   p8est_lnodes_rank_array_index
#define p4est_lnodes_rank_array_index_int p8est_lnodes_rank_array_index_int
#define p4est_lnodes_global_index       p8est_lnodes_global_index

/* functions in p4est_mesh */
#define p4est_mesh_memory_used          p8est_mesh_memory_used
#define p4est_mesh_new                  p8est_mesh_new
#define p4est_mesh_destroy              p8est_mesh_destroy
#define p4est_mesh_quadrant_cumulative  p8est_mesh_quadrant_cumulative
#define p4est_mesh_face_neighbor_init   p8est_mesh_face_neighbor_init
#define p4est_mesh_face_neighbor_init2  p8est_mesh_face_neighbor_init2
#define p4est_mesh_face_neighbor_next   p8est_mesh_face_neighbor_next
#define p4est_mesh_face_neighbor_data   p8est_mesh_face_neighbor_data

/* functions in p4est_balance */
#define p4est_balance_seeds_face        p8est_balance_seeds_face
#define p4est_balance_seeds_corner      p8est_balance_seeds_corner
#define p4est_balance_seeds             p8est_balance_seeds

/* functions in p4est_wrap */
#define p4est_wrap_new_conn             p8est_wrap_new_conn
#define p4est_wrap_new_p4est            p8est_wrap_new_p8est
#define p4est_wrap_new_brick            p8est_wrap_new_brick
#define p4est_wrap_new_world            p8est_wrap_new_world
#define p4est_wrap_new_ext              p8est_wrap_new_ext
#define p4est_wrap_new_copy             p8est_wrap_new_copy
#define p4est_wrap_destroy              p8est_wrap_destroy
#define p4est_wrap_set_hollow           p8est_wrap_set_hollow
#define p4est_wrap_set_coarsen_delay    p8est_wrap_set_coarsen_delay
#define p4est_wrap_get_ghost            p8est_wrap_get_ghost
#define p4est_wrap_get_mesh             p8est_wrap_get_mesh
#define p4est_wrap_mark_refine          p8est_wrap_mark_refine
#define p4est_wrap_mark_coarsen         p8est_wrap_mark_coarsen
#define p4est_wrap_adapt                p8est_wrap_adapt
#define p4est_wrap_partition            p8est_wrap_partition
#define p4est_wrap_complete             p8est_wrap_complete
#define p4est_wrap_leaf_next            p8est_wrap_leaf_next
#define p4est_wrap_leaf_first           p8est_wrap_leaf_first

/* functions in p4est_plex */
#define p4est_get_plex_data             p8est_get_plex_data
#define p4est_get_plex_data_ext         p8est_get_plex_data_ext

/* functions in p4est_connrefine */
#define p4est_connectivity_refine       p8est_connectivity_refine

#endif /* !P4EST_TO_P8EST_H */<|MERGE_RESOLUTION|>--- conflicted
+++ resolved
@@ -286,12 +286,9 @@
 #define p4est_quadrant_shift_corner     p8est_quadrant_shift_corner
 #define p4est_quadrant_linear_id        p8est_quadrant_linear_id
 #define p4est_quadrant_set_morton       p8est_quadrant_set_morton
-<<<<<<< HEAD
 #define p4est_successor                 p8est_successor
 #define p4est_predecessor               p8est_predecessor
-=======
 #define p4est_quadrant_srand            p8est_quadrant_srand
->>>>>>> 124f124d
 
 /* functions in p4est_search */
 #define p4est_find_lower_bound          p8est_find_lower_bound

/*
  This file is part of p4est.
  p4est is a C library to manage a collection (a forest) of multiple
  connected adaptive quadtrees or octrees in parallel.

  Copyright (C) 2010 The University of Texas System
  Additional copyright (C) 2011 individual authors
  Written by Carsten Burstedde, Lucas C. Wilcox, and Tobin Isaac

  p4est is free software; you can redistribute it and/or modify
  it under the terms of the GNU General Public License as published by
  the Free Software Foundation; either version 2 of the License, or
  (at your option) any later version.

  p4est is distributed in the hope that it will be useful,
  but WITHOUT ANY WARRANTY; without even the implied warranty of
  MERCHANTABILITY or FITNESS FOR A PARTICULAR PURPOSE.  See the
  GNU General Public License for more details.

  You should have received a copy of the GNU General Public License
  along with p4est; if not, write to the Free Software Foundation, Inc.,
  51 Franklin Street, Fifth Floor, Boston, MA 02110-1301, USA.
*/

/** We do not process this file in Doxygen since it overwrites types.
 *
 * Transform 2D \ref p4est routines into 3D \ref p8est routines.  This file can
 * be included from a .c file that has been written for 2D to turn it into a 3D
 * code with minor modifications.  We #define P4_TO_P8, which allows to compile
 * a source file twice, once for 2D without and once for 3D with including this
 * header, adding extra code for 3D if necessary.
 */

#ifndef P4EST_TO_P8EST_H
#define P4EST_TO_P8EST_H

#ifdef P4EST_H
#error "The include files p4est.h and p4est_to_p8est.h cannot be combined"
#endif
#define P4_TO_P8

#include <p4est_base.h>

/* redefine macros */
#define P4EST_ONDISK_FORMAT             P8EST_ONDISK_FORMAT
#define P4EST_DIM                       P8EST_DIM
#define P4EST_FACES                     P8EST_FACES
#define P4EST_CHILDREN                  P8EST_CHILDREN
#define P4EST_HALF                      P8EST_HALF
#define P4EST_FTRANSFORM                P8EST_FTRANSFORM
#define P4EST_INSUL                     P8EST_INSUL
#define P4EST_STRING                    P8EST_STRING
#define P4EST_MAXLEVEL                  P8EST_MAXLEVEL
#define P4EST_QMAXLEVEL                 P8EST_QMAXLEVEL
#define P4EST_ROOT_LEN                  P8EST_ROOT_LEN
#define P4EST_QUADRANT_LEN              P8EST_QUADRANT_LEN
#define P4EST_LAST_OFFSET               P8EST_LAST_OFFSET
#define P4EST_QUADRANT_INIT             P8EST_QUADRANT_INIT
#define P4EST_LEAF_IS_FIRST_IN_TREE     P8EST_LEAF_IS_FIRST_IN_TREE

/* redefine enums */
#define P4EST_CONNECT_FACE              P8EST_CONNECT_FACE
#define P4EST_CONNECT_CORNER            P8EST_CONNECT_CORNER
#define P4EST_CONNECT_FULL              P8EST_CONNECT_FULL
#define P4EST_CONN_ENCODE_NONE          P8EST_CONN_ENCODE_NONE
#define P4EST_TRANSFER_COMM_SRC         P8EST_TRANSFER_COMM_SRC
#define P4EST_TRANSFER_COMM_DEST        P8EST_TRANSFER_COMM_DEST
#define P4EST_TRANSFER_COMM_SRC_DUP     P8EST_TRANSFER_COMM_SRC_DUP
#define P4EST_TRANSFER_COMM_DEST_DUP    P8EST_TRANSFER_COMM_DEST_DUP
#define P4EST_TRANSFER_COMM_EXTERNAL    P8EST_TRANSFER_COMM_EXTERNAL
#define P4EST_WRAP_NONE                 P8EST_WRAP_NONE
#define P4EST_WRAP_REFINE               P8EST_WRAP_REFINE
#define P4EST_WRAP_COARSEN              P8EST_WRAP_COARSEN

/* redefine types */
#ifdef P4EST_BACKWARD_DEALII
#define p4est_balance_type_t            p8est_balance_type_t
#endif
#define p4est_connect_type_t            p8est_connect_type_t
#define p4est_connectivity_encode_t     p8est_connectivity_encode_t
#define p4est_connectivity_t            p8est_connectivity_t
#define p4est_corner_transform_t        p8est_corner_transform_t
#define p4est_corner_info_t             p8est_corner_info_t
#define p4est_geometry_t                p8est_geometry_t
#define p4est_t                         p8est_t
#define p4est_tree_t                    p8est_tree_t
#define p4est_quadrant_t                p8est_quadrant_t
#define p4est_inspect_t                 p8est_inspect_t
#define p4est_position_t                p8est_position_t
#define p4est_init_t                    p8est_init_t
#define p4est_refine_t                  p8est_refine_t
#define p4est_coarsen_t                 p8est_coarsen_t
#define p4est_weight_t                  p8est_weight_t
#define p4est_ghost_t                   p8est_ghost_t
#define p4est_ghost_exchange_t          p8est_ghost_exchange_t
#define p4est_indep_t                   p8est_indep_t
#define p4est_nodes_t                   p8est_nodes_t
#define p4est_lnodes_t                  p8est_lnodes_t
#define p4est_lnodes_code_t             p8est_lnodes_code_t
#define p4est_lnodes_rank_t             p8est_lnodes_rank_t
#define p4est_lnodes_buffer_t           p8est_lnodes_buffer_t
#define p4est_iter_volume_t             p8est_iter_volume_t
#define p4est_iter_volume_info_t        p8est_iter_volume_info_t
#define p4est_iter_face_t               p8est_iter_face_t
#define p4est_iter_face_info_t          p8est_iter_face_info_t
#define p4est_iter_face_side_t          p8est_iter_face_side_t
#define p4est_iter_corner_t             p8est_iter_corner_t
#define p4est_iter_corner_side_t        p8est_iter_corner_side_t
#define p4est_iter_corner_info_t        p8est_iter_corner_info_t
<<<<<<< HEAD
#define p4est_search_local_t            p8est_search_local_t
#define p4est_search_partition_t        p8est_search_partition_t
#define p4est_search_all_t              p8est_search_all_t
#define p4est_search_build              p8est_search_build
#define p4est_search_build_t            p8est_search_build_t
=======
#define p4est_search_query_t            p8est_search_query_t
#define p4est_transfer_comm_t           p8est_transfer_comm_t
#define p4est_transfer_context_t        p8est_transfer_context_t
>>>>>>> a75b6b80
#define p4est_mesh_t                    p8est_mesh_t
#define p4est_mesh_face_neighbor_t      p8est_mesh_face_neighbor_t
#define p4est_wrap_t                    p8est_wrap_t
#define p4est_wrap_leaf_t               p8est_wrap_leaf_t
#define p4est_wrap_flags_t              p8est_wrap_flags_t
#define p4est_vtk_context_t             p8est_vtk_context_t

/* redefine external variables */
#define p4est_face_corners              p8est_face_corners
#define p4est_face_dual                 p8est_face_dual
#define p4est_corner_faces              p8est_corner_faces
#define p4est_corner_face_corners       p8est_corner_face_corners
#define p4est_child_corner_faces        p8est_child_corner_faces
#define P4EST_DATA_UNINITIALIZED        P8EST_DATA_UNINITIALIZED

/* functions in p4est_connectivity */
#define p4est_connectivity_face_neighbor_face_corner    \
        p8est_connectivity_face_neighbor_face_corner
#define p4est_connectivity_face_neighbor_corner         \
        p8est_connectivity_face_neighbor_corner
#define p4est_connectivity_memory_used  p8est_connectivity_memory_used
#define p4est_connectivity_new          p8est_connectivity_new
#define p4est_connectivity_new_brick    p8est_connectivity_new_brick
#define p4est_connectivity_new_periodic p8est_connectivity_new_periodic
#define p4est_connectivity_new_twotrees p8est_connectivity_new_twotrees
#define p4est_connectivity_new_byname   p8est_connectivity_new_byname
#define p4est_connectivity_new_copy     p8est_connectivity_new_copy
#define p4est_connectivity_bcast        p8est_connectivity_bcast
#define p4est_connectivity_destroy      p8est_connectivity_destroy
#define p4est_connectivity_set_attr     p8est_connectivity_set_attr
#define p4est_connectivity_is_valid     p8est_connectivity_is_valid
#define p4est_connectivity_is_equal     p8est_connectivity_is_equal
#define p4est_connectivity_sink         p8est_connectivity_sink
#define p4est_connectivity_deflate      p8est_connectivity_deflate
#define p4est_connectivity_save         p8est_connectivity_save
#define p4est_connectivity_source       p8est_connectivity_source
#define p4est_connectivity_inflate      p8est_connectivity_inflate
#define p4est_connectivity_load         p8est_connectivity_load
#define p4est_connectivity_complete     p8est_connectivity_complete
#define p4est_connectivity_reduce       p8est_connectivity_reduce
#define p4est_expand_face_transform     p8est_expand_face_transform
#define p4est_find_face_transform       p8est_find_face_transform
#define p4est_find_corner_transform     p8est_find_corner_transform
#define p4est_corner_array_index        p8est_corner_array_index
#define p4est_connectivity_reorder      p8est_connectivity_reorder
#define p4est_connectivity_permute      p8est_connectivity_permute
#define p4est_connectivity_join_faces   p8est_connectivity_join_faces
#define p4est_connectivity_is_equivalent p8est_connectivity_is_equivalent
#define p4est_connectivity_read_inp_stream p8est_connectivity_read_inp_stream
#define p4est_connectivity_read_inp     p8est_connectivity_read_inp

/* functions in p4est */
#define p4est_qcoord_to_vertex          p8est_qcoord_to_vertex
#define p4est_memory_used               p8est_memory_used
#define p4est_revision                  p8est_revision
#define p4est_new                       p8est_new
#define p4est_destroy                   p8est_destroy
#define p4est_copy                      p8est_copy
#define p4est_reset_data                p8est_reset_data
#define p4est_refine                    p8est_refine
#define p4est_coarsen                   p8est_coarsen
#define p4est_balance                   p8est_balance
#define p4est_partition                 p8est_partition
#define p4est_checksum                  p8est_checksum
#define p4est_save                      p8est_save
#define p4est_load                      p8est_load
#define p4est_connect_type_int          p8est_connect_type_int
#define p4est_connect_type_string       p8est_connect_type_string
#define p4est_tree_array_index          p8est_tree_array_index
#define p4est_quadrant_array_index      p8est_quadrant_array_index
#define p4est_quadrant_array_push       p8est_quadrant_array_push
#define p4est_quadrant_mempool_alloc    p8est_quadrant_mempool_alloc
#define p4est_quadrant_list_pop         p8est_quadrant_list_pop

/* functions in p4est_extended */
#define p4est_replace_t                 p8est_replace_t
#define p4est_new_ext                   p8est_new_ext
#define p4est_mesh_new_ext              p8est_mesh_new_ext
#define p4est_copy_ext                  p8est_copy_ext
#define p4est_refine_ext                p8est_refine_ext
#define p4est_coarsen_ext               p8est_coarsen_ext
#define p4est_balance_ext               p8est_balance_ext
#define p4est_balance_subtree_ext       p8est_balance_subtree_ext
#define p4est_partition_ext             p8est_partition_ext
#define p4est_partition_for_coarsening  p8est_partition_for_coarsening
#define p4est_save_ext                  p8est_save_ext
#define p4est_load_ext                  p8est_load_ext
#define p4est_source_ext                p8est_source_ext

/* functions in p4est_iterate */
#define p4est_iterate                   p8est_iterate
#define p4est_iterate_ext               p8est_iterate_ext
#define p4est_iter_fside_array_index    p8est_iter_fside_array_index
#define p4est_iter_fside_array_index_int p8est_iter_fside_array_index_int
#define p4est_iter_cside_array_index    p8est_iter_cside_array_index
#define p4est_iter_cside_array_index_int p8est_iter_cside_array_index_int

/* functions in p4est_points */
#define p4est_new_points                p8est_new_points

/* functions in p4est_bits */
#define p4est_quadrant_print            p8est_quadrant_print
#define p4est_quadrant_is_equal         p8est_quadrant_is_equal
#define p4est_quadrant_overlaps         p8est_quadrant_overlaps
#define p4est_quadrant_is_equal_piggy   p8est_quadrant_is_equal_piggy
#define p4est_quadrant_compare          p8est_quadrant_compare
#define p4est_quadrant_disjoint         p8est_quadrant_disjoint
#define p4est_quadrant_compare_piggy    p8est_quadrant_compare_piggy
#define p4est_quadrant_compare_local_num p8est_quadrant_compare_local_num
#define p4est_quadrant_equal_fn         p8est_quadrant_equal_fn
#define p4est_quadrant_hash_fn          p8est_quadrant_hash_fn
#define p4est_node_equal_piggy_fn       p8est_node_equal_piggy_fn
#define p4est_node_hash_piggy_fn        p8est_node_hash_piggy_fn
#define p4est_node_clamp_inside         p8est_node_clamp_inside
#define p4est_node_unclamp              p8est_node_unclamp
#define p4est_node_to_quadrant          p8est_node_to_quadrant
#define p4est_quadrant_contains_node    p8est_quadrant_contains_node
#define p4est_quadrant_ancestor_id      p8est_quadrant_ancestor_id
#define p4est_quadrant_child_id         p8est_quadrant_child_id
#define p4est_quadrant_is_inside_root   p8est_quadrant_is_inside_root
#define p4est_quadrant_is_inside_3x3    p8est_quadrant_is_inside_3x3
#define p4est_quadrant_is_outside_face  p8est_quadrant_is_outside_face
#define p4est_quadrant_is_outside_corner p8est_quadrant_is_outside_corner
#define p4est_quadrant_is_node          p8est_quadrant_is_node
#define p4est_quadrant_is_valid         p8est_quadrant_is_valid
#define p4est_quadrant_is_extended      p8est_quadrant_is_extended
#define p4est_quadrant_is_sibling       p8est_quadrant_is_sibling
#define p4est_quadrant_is_sibling_D     p8est_quadrant_is_sibling_D
#define p4est_quadrant_is_family        p8est_quadrant_is_family
#define p4est_quadrant_is_familyv       p8est_quadrant_is_familyv
#define p4est_quadrant_is_familypv      p8est_quadrant_is_familypv
#define p4est_quadrant_is_parent        p8est_quadrant_is_parent
#define p4est_quadrant_is_parent_D      p8est_quadrant_is_parent_D
#define p4est_quadrant_is_ancestor      p8est_quadrant_is_ancestor
#define p4est_quadrant_is_ancestor_D    p8est_quadrant_is_ancestor_D
#define p4est_quadrant_is_next          p8est_quadrant_is_next
#define p4est_quadrant_is_next_D        p8est_quadrant_is_next_D
#define p4est_quadrant_overlaps_tree    p8est_quadrant_overlaps_tree
#define p4est_quadrant_is_inside_tree   p8est_quadrant_is_inside_tree
#define p4est_quadrant_is_first_last    p8est_quadrant_is_first_last
#define p4est_quadrant_enlarge_first    p8est_quadrant_enlarge_first
#define p4est_quadrant_enlarge_last     p8est_quadrant_enlarge_last
#define p4est_quadrant_ancestor         p8est_quadrant_ancestor
#define p4est_quadrant_parent           p8est_quadrant_parent
#define p4est_quadrant_sibling          p8est_quadrant_sibling
#define p4est_quadrant_child            p8est_quadrant_child
#define p4est_quadrant_face_neighbor    p8est_quadrant_face_neighbor
#define p4est_quadrant_face_neighbor_extra p8est_quadrant_face_neighbor_extra
#define p4est_quadrant_half_face_neighbors p8est_quadrant_half_face_neighbors
#define p4est_quadrant_all_face_neighbors p8est_quadrant_all_face_neighbors
#define p4est_quadrant_corner_neighbor  p8est_quadrant_corner_neighbor
#define p4est_quadrant_corner_neighbor_extra    \
        p8est_quadrant_corner_neighbor_extra
#define p4est_quadrant_half_corner_neighbor     \
        p8est_quadrant_half_corner_neighbor
#define p4est_quadrant_corner_node      p8est_quadrant_corner_node
#define p4est_quadrant_children         p8est_quadrant_children
#define p4est_quadrant_childrenv        p8est_quadrant_childrenv
#define p4est_quadrant_childrenpv       p8est_quadrant_childrenpv
#define p4est_quadrant_first_descendant p8est_quadrant_first_descendant
#define p4est_quadrant_last_descendant  p8est_quadrant_last_descendant
#define p4est_quadrant_corner_descendant p8est_quadrant_corner_descendant
#define p4est_nearest_common_ancestor   p8est_nearest_common_ancestor
#define p4est_nearest_common_ancestor_D p8est_nearest_common_ancestor_D
#define p4est_quadrant_transform_face   p8est_quadrant_transform_face
#define p4est_quadrant_touches_corner   p8est_quadrant_touches_corner
#define p4est_quadrant_transform_corner p8est_quadrant_transform_corner
#define p4est_quadrant_shift_corner     p8est_quadrant_shift_corner
#define p4est_quadrant_linear_id        p8est_quadrant_linear_id
#define p4est_quadrant_set_morton       p8est_quadrant_set_morton

/* functions in p4est_search */
#define p4est_find_lower_bound          p8est_find_lower_bound
#define p4est_find_higher_bound         p8est_find_higher_bound
#define p4est_split_array               p8est_split_array
#define p4est_find_range_boundaries     p8est_find_range_boundaries
<<<<<<< HEAD
#define p4est_search_local              p8est_search_local
#define p4est_search_partition          p8est_search_partition
#define p4est_search_all                p8est_search_all
#define p4est_search_build_new          p8est_search_build_new
#define p4est_search_build_init_add     p8est_search_build_init_add
#define p4est_search_build_add          p8est_search_build_add
#define p4est_search_build_complete     p8est_search_build_complete
=======
#define p4est_search                    p8est_search
>>>>>>> a75b6b80

/* functions in p4est_algorithms */
#define p4est_quadrant_init_data        p8est_quadrant_init_data
#define p4est_quadrant_free_data        p8est_quadrant_free_data
#define p4est_quadrant_checksum         p8est_quadrant_checksum
#define p4est_quadrant_in_range         p8est_quadrant_in_range
#define p4est_tree_is_sorted            p8est_tree_is_sorted
#define p4est_tree_is_linear            p8est_tree_is_linear
#define p4est_tree_is_almost_sorted     p8est_tree_is_almost_sorted
#define p4est_tree_is_complete          p8est_tree_is_complete
#define p4est_tree_print                p8est_tree_print
#define p4est_is_equal                  p8est_is_equal
#define p4est_is_valid                  p8est_is_valid
#define p4est_tree_compute_overlap      p8est_tree_compute_overlap
#define p4est_tree_uniqify_overlap      p8est_tree_uniqify_overlap
#define p4est_tree_remove_nonowned      p8est_tree_remove_nonowned
#define p4est_complete_region           p8est_complete_region
#define p4est_complete_subtree          p8est_complete_subtree
#define p4est_balance_subtree           p8est_balance_subtree
#define p4est_balance_border            p8est_balance_border
#define p4est_linearize_tree            p8est_linearize_tree
#define p4est_next_nonempty_process     p8est_next_nonempty_process
#define p4est_partition_correction      p8est_partition_correction
#define p4est_partition_for_coarsening  p8est_partition_for_coarsening
#define p4est_partition_given           p8est_partition_given

/* functions in p4est_communication */
#define p4est_comm_parallel_env_assign  p8est_comm_parallel_env_assign
#define p4est_comm_parallel_env_duplicate p8est_comm_parallel_env_duplicate
#define p4est_comm_parallel_env_release p8est_comm_parallel_env_release
#define p4est_comm_parallel_env_replace p8est_comm_parallel_env_replace
#define p4est_comm_parallel_env_get_info p8est_comm_parallel_env_get_info
#define p4est_comm_parallel_env_is_null p8est_comm_parallel_env_is_null
#define p4est_comm_parallel_env_reduce  p8est_comm_parallel_env_reduce
#define p4est_comm_parallel_env_reduce_ext p8est_comm_parallel_env_reduce_ext
#define p4est_comm_count_quadrants      p8est_comm_count_quadrants
#define p4est_comm_global_partition     p8est_comm_global_partition
#define p4est_comm_count_pertree        p8est_comm_count_pertree
#define p4est_comm_is_empty             p8est_comm_is_empty
#define p4est_comm_is_contained         p8est_comm_is_contained
#define p4est_comm_is_owner             p8est_comm_is_owner
#define p4est_comm_find_owner           p8est_comm_find_owner
#define p4est_comm_tree_info            p8est_comm_tree_info
#define p4est_comm_neighborhood_owned   p8est_comm_neighborhood_owned
#define p4est_comm_sync_flag            p8est_comm_sync_flag
#define p4est_comm_checksum             p8est_comm_checksum
#define p4est_transfer_fixed            p8est_transfer_fixed
#define p4est_transfer_fixed_begin      p8est_transfer_fixed_begin
#define p4est_transfer_fixed_end        p8est_transfer_fixed_end
#define p4est_transfer_custom           p8est_transfer_custom
#define p4est_transfer_custom_begin     p8est_transfer_custom_begin
#define p4est_transfer_custom_end       p8est_transfer_custom_end

/* functions in p4est_io */
#define p4est_deflate_quadrants         p8est_deflate_quadrants
#define p4est_inflate                   p8est_inflate

/* functions in p4est_geometry */
#define p4est_geometry_destroy          p8est_geometry_destroy
#define p4est_geometry_new_connectivity p8est_geometry_new_connectivity

/* functions in p4est_vtk */
#define p4est_vtk_context_new           p8est_vtk_context_new
#define p4est_vtk_context_destroy       p8est_vtk_context_destroy
#define p4est_vtk_context_set_geom      p8est_vtk_context_set_geom
#define p4est_vtk_context_set_scale     p8est_vtk_context_set_scale
#define p4est_vtk_context_set_continuous p8est_vtk_context_set_continuous
#define p4est_vtk_write_file            p8est_vtk_write_file
#define p4est_vtk_write_header          p8est_vtk_write_header
#define p4est_vtk_write_cell_dataf      p8est_vtk_write_cell_dataf
#define p4est_vtk_write_cell_data       p8est_vtk_write_cell_data
#define p4est_vtk_write_point_dataf     p8est_vtk_write_point_dataf
#define p4est_vtk_write_point_data      p8est_vtk_write_point_data
#define p4est_vtk_write_footer          p8est_vtk_write_footer

/* functions in p4est_ghost */
#define p4est_quadrant_find_owner       p8est_quadrant_find_owner
#define p4est_ghost_memory_used         p8est_ghost_memory_used
#define p4est_ghost_new                 p8est_ghost_new
#define p4est_ghost_destroy             p8est_ghost_destroy
#define p4est_ghost_exchange_data       p8est_ghost_exchange_data
#define p4est_ghost_exchange_data_begin p8est_ghost_exchange_data_begin
#define p4est_ghost_exchange_data_end   p8est_ghost_exchange_data_end
#define p4est_ghost_exchange_custom     p8est_ghost_exchange_custom
#define p4est_ghost_exchange_custom_begin p8est_ghost_exchange_custom_begin
#define p4est_ghost_exchange_custom_end p8est_ghost_exchange_custom_end
#define p4est_ghost_exchange_custom_levels p8est_ghost_exchange_custom_levels
#define p4est_ghost_exchange_custom_levels_begin        \
        p8est_ghost_exchange_custom_levels_begin
#define p4est_ghost_exchange_custom_levels_end  \
        p8est_ghost_exchange_custom_levels_end
#define p4est_ghost_bsearch             p8est_ghost_bsearch
#define p4est_ghost_contains            p8est_ghost_contains
#define p4est_ghost_is_valid            p8est_ghost_is_valid
#define p4est_face_quadrant_exists      p8est_face_quadrant_exists
#define p4est_quadrant_exists           p8est_quadrant_exists
#define p4est_is_balanced               p8est_is_balanced
#define p4est_ghost_checksum            p8est_ghost_checksum
#define p4est_ghost_expand              p8est_ghost_expand

/* functions in p4est_nodes */
#define p4est_nodes_new                 p8est_nodes_new
#define p4est_nodes_destroy             p8est_nodes_destroy
#define p4est_nodes_is_valid            p8est_nodes_is_valid

/* functions in p4est_lnodes */
#define p4est_lnodes_new                p8est_lnodes_new
#define p4est_lnodes_destroy            p8est_lnodes_destroy
#define p4est_ghost_support_lnodes      p8est_ghost_support_lnodes
#define p4est_ghost_expand_by_lnodes    p8est_ghost_expand_by_lnodes
#define p4est_partition_lnodes          p8est_partition_lnodes
#define p4est_partition_lnodes_detailed p8est_partition_lnodes_detailed
#define p4est_lnodes_decode             p8est_lnodes_decode
#define p4est_lnodes_share_owned_begin  p8est_lnodes_share_owned_begin
#define p4est_lnodes_share_owned_end    p8est_lnodes_share_owned_end
#define p4est_lnodes_share_owned        p8est_lnodes_share_owned
#define p4est_lnodes_share_all_begin    p8est_lnodes_share_all_begin
#define p4est_lnodes_share_all_end      p8est_lnodes_share_all_end
#define p4est_lnodes_share_all          p8est_lnodes_share_all
#define p4est_lnodes_buffer_destroy     p8est_lnodes_buffer_destroy
#define p4est_lnodes_rank_array_index   p8est_lnodes_rank_array_index
#define p4est_lnodes_rank_array_index_int p8est_lnodes_rank_array_index_int
#define p4est_lnodes_global_index       p8est_lnodes_global_index

/* functions in p4est_mesh */
#define p4est_mesh_memory_used          p8est_mesh_memory_used
#define p4est_mesh_new                  p8est_mesh_new
#define p4est_mesh_destroy              p8est_mesh_destroy
#define p4est_mesh_quadrant_cumulative  p8est_mesh_quadrant_cumulative
#define p4est_mesh_face_neighbor_init   p8est_mesh_face_neighbor_init
#define p4est_mesh_face_neighbor_init2  p8est_mesh_face_neighbor_init2
#define p4est_mesh_face_neighbor_next   p8est_mesh_face_neighbor_next
#define p4est_mesh_face_neighbor_data   p8est_mesh_face_neighbor_data

/* functions in p4est_balance */
#define p4est_balance_seeds_face        p8est_balance_seeds_face
#define p4est_balance_seeds_corner      p8est_balance_seeds_corner
#define p4est_balance_seeds             p8est_balance_seeds

/* functions in p4est_wrap */
#define p4est_wrap_new_conn             p8est_wrap_new_conn
#define p4est_wrap_new_p4est            p8est_wrap_new_p8est
#define p4est_wrap_new_brick            p8est_wrap_new_brick
#define p4est_wrap_new_world            p8est_wrap_new_world
#define p4est_wrap_new_ext              p8est_wrap_new_ext
#define p4est_wrap_new_copy             p8est_wrap_new_copy
#define p4est_wrap_destroy              p8est_wrap_destroy
#define p4est_wrap_set_hollow           p8est_wrap_set_hollow
#define p4est_wrap_set_coarsen_delay    p8est_wrap_set_coarsen_delay
#define p4est_wrap_get_ghost            p8est_wrap_get_ghost
#define p4est_wrap_get_mesh             p8est_wrap_get_mesh
#define p4est_wrap_mark_refine          p8est_wrap_mark_refine
#define p4est_wrap_mark_coarsen         p8est_wrap_mark_coarsen
#define p4est_wrap_adapt                p8est_wrap_adapt
#define p4est_wrap_partition            p8est_wrap_partition
#define p4est_wrap_complete             p8est_wrap_complete
#define p4est_wrap_leaf_next            p8est_wrap_leaf_next
#define p4est_wrap_leaf_first           p8est_wrap_leaf_first

/* functions in p4est_plex */
#define p4est_get_plex_data             p8est_get_plex_data
#define p4est_get_plex_data_ext         p8est_get_plex_data_ext

/* functions in p4est_connrefine */
#define p4est_connectivity_refine       p8est_connectivity_refine

#endif /* !P4EST_TO_P8EST_H */<|MERGE_RESOLUTION|>--- conflicted
+++ resolved
@@ -107,17 +107,13 @@
 #define p4est_iter_corner_t             p8est_iter_corner_t
 #define p4est_iter_corner_side_t        p8est_iter_corner_side_t
 #define p4est_iter_corner_info_t        p8est_iter_corner_info_t
-<<<<<<< HEAD
 #define p4est_search_local_t            p8est_search_local_t
 #define p4est_search_partition_t        p8est_search_partition_t
 #define p4est_search_all_t              p8est_search_all_t
 #define p4est_search_build              p8est_search_build
 #define p4est_search_build_t            p8est_search_build_t
-=======
-#define p4est_search_query_t            p8est_search_query_t
 #define p4est_transfer_comm_t           p8est_transfer_comm_t
 #define p4est_transfer_context_t        p8est_transfer_context_t
->>>>>>> a75b6b80
 #define p4est_mesh_t                    p8est_mesh_t
 #define p4est_mesh_face_neighbor_t      p8est_mesh_face_neighbor_t
 #define p4est_wrap_t                    p8est_wrap_t
@@ -294,7 +290,6 @@
 #define p4est_find_higher_bound         p8est_find_higher_bound
 #define p4est_split_array               p8est_split_array
 #define p4est_find_range_boundaries     p8est_find_range_boundaries
-<<<<<<< HEAD
 #define p4est_search_local              p8est_search_local
 #define p4est_search_partition          p8est_search_partition
 #define p4est_search_all                p8est_search_all
@@ -302,9 +297,6 @@
 #define p4est_search_build_init_add     p8est_search_build_init_add
 #define p4est_search_build_add          p8est_search_build_add
 #define p4est_search_build_complete     p8est_search_build_complete
-=======
-#define p4est_search                    p8est_search
->>>>>>> a75b6b80
 
 /* functions in p4est_algorithms */
 #define p4est_quadrant_init_data        p8est_quadrant_init_data

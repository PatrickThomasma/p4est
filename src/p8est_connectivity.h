/*
  This file is part of p4est.
  p4est is a C library to manage a collection (a forest) of multiple
  connected adaptive quadtrees or octrees in parallel.

  Copyright (C) 2010 The University of Texas System
  Written by Carsten Burstedde, Lucas C. Wilcox, and Tobin Isaac

  p4est is free software; you can redistribute it and/or modify
  it under the terms of the GNU General Public License as published by
  the Free Software Foundation; either version 2 of the License, or
  (at your option) any later version.

  p4est is distributed in the hope that it will be useful,
  but WITHOUT ANY WARRANTY; without even the implied warranty of
  MERCHANTABILITY or FITNESS FOR A PARTICULAR PURPOSE.  See the
  GNU General Public License for more details.

  You should have received a copy of the GNU General Public License
  along with p4est; if not, write to the Free Software Foundation, Inc.,
  51 Franklin Street, Fifth Floor, Boston, MA 02110-1301, USA.
*/

/** \file p8est_connectivity.h
 *
 * The coarse topological description of the forest.
 *
 * \ingroup p8est
 */

#ifndef P8EST_CONNECTIVITY_H
#define P8EST_CONNECTIVITY_H

#include <sc_io.h>
#include <p4est_base.h>

SC_EXTERN_C_BEGIN;

/** The spatial dimension */
#define P8EST_DIM 3
/** The number of faces of an octant
 *
 * \note for uniform naming reasons, an
 * octant is represented by the datatype p8est_quadrant_t */
#define P8EST_FACES (2 * P8EST_DIM)
/** The number of children of an octant
 *
 * also the nmber of corners */
#define P8EST_CHILDREN 8
/** The number of children/corners touching one face */
#define P8EST_HALF (P8EST_CHILDREN / 2)
/** The number of edges around an octant */
#define P8EST_EDGES 12
/** The size of insulation layer */
#define P8EST_INSUL 27

/* size of face transformation encoding */
#define P8EST_FTRANSFORM 9

/** p8est identification string */
#define P8EST_STRING "p8est"

/* Increase this number whenever the on-disk format for
 * p8est_connectivity, p8est, or any other 3D data structure changes.
 * The format for reading and writing must be the same.
 */
#define P8EST_ONDISK_FORMAT 0x3000009

/** Characterize a type of adjacency.
 *
 * Several functions involve relationships between neighboring trees and/or
 * quadrants, and their behavior depends on how one defines adjacency:
 * 1) entities are adjacent if they share a face, or
 * 2) entities are adjacent if they share a face or corner, or
 * 3) entities are adjacent if they share a face, corner or edge.
 * p8est_connect_type_t is used to choose the desired behavior.
 * This enum must fit into an int8_t.
 */
typedef enum
{
  /* make sure to have different values 2D and 3D */
  P8EST_CONNECT_FACE = 31,
  P8EST_CONNECT_EDGE = 32,
  P8EST_CONNECT_CORNER = 33,
  P8EST_CONNECT_FULL = P8EST_CONNECT_CORNER
}
p8est_connect_type_t;

#ifdef P4EST_BACKWARD_DEALII
typedef p8est_connect_type_t p8est_balance_type_t;
#endif

/** Typedef for serialization method. */
typedef enum
{
  P8EST_CONN_ENCODE_NONE = SC_IO_ENCODE_NONE,
  P8EST_CONN_ENCODE_LAST        /**< Invalid entry to close the list. */
}
p8est_connectivity_encode_t;

/** Convert the p8est_connect_type_t into a number.
 * \param [in] btype    The balance type to convert.
 * \return              Returns 1, 2 or 3.
 */
int                 p8est_connect_type_int (p8est_connect_type_t btype);

/** Convert the p8est_connect_type_t into a const string.
 * \param [in] btype    The balance type to convert.
 * \return              Returns a pointer to a constant string.
 */
const char         *p8est_connect_type_string (p8est_connect_type_t btype);

/** This structure holds the 3D inter-tree connectivity information.
 * Identification of arbitrary faces, edges and corners is possible.
 *
 * The arrays tree_to_* are stored in z ordering.
 * For corners the order wrt. zyx is 000 001 010 011 100 101 110 111.
 * For faces the order is -x +x -y +y -z +z.
 * They are allocated [0][0]..[0][N-1]..[num_trees-1][0]..[num_trees-1][N-1].
 * where N is 6 for tree and face, 8 for corner, 12 for edge.
 *
 * The values for tree_to_face are in 0..23
 * where ttf % 6 gives the face number and ttf / 6 the face orientation code.
 * The orientation is determined as follows.  Let my_face and other_face
 * be the two face numbers of the connecting trees in 0..5.  Then the first
 * face corner of the lower of my_face and other_face connects to a face
 * corner numbered 0..3 in the higher of my_face and other_face.  The face
 * orientation is defined as this number.  If my_face == other_face, treating
 * either of both faces as the lower one leads to the same result.
 *
 * It is valid to specify num_vertices as 0.
 * In this case vertices and tree_to_vertex are set to NULL.
 * Otherwise the vertex coordinates are stored in the array vertices as
 * [0][0]..[0][2]..[num_vertices-1][0]..[num_vertices-1][2].
 *
 * The edges are only stored when they connect trees. In this case,
 * tree_to_edge indexes into \a ett_offset.
 * Otherwise the tree_to_edge entry must be -1 and this edge is ignored.
 * If num_edges == 0, tree_to_edge and edge_to_* arrays are set to NULL.
 *
 * The arrays edge_to_* store a variable number of entries per edge.
 * For edge e these are at position [ett_offset[e]]..[ett_offset[e+1]-1].
 * Their number for edge e is ett_offset[e+1] - ett_offset[e].
 * The entries contains the tree from which the query originated
 * as well as trees that are face neighbors wrt. the querying tree,
 * i.e. all trees adjacent to edge e are stored.
 * The size of the edge_to_* arrays is num_ett = ett_offset[num_edges].
 * The edge_to_edge array holds values in 0..23, where the lower 12 indicate
 * one edge orientation and the higher 12 the opposite edge orientation.
 *
 * The corners are only stored when they connect trees. In this case
 * tree_to_corner indexes into \a ctt_offset.
 * Otherwise the tree_to_corner entry must be -1 and this corner is ignored.
 * If num_corners == 0, tree_to_corner and corner_to_* arrays are set to NULL.
 *
 * The arrays corner_to_* store a variable number of entries per corner.
 * For corner c these are at position [ctt_offset[c]]..[ctt_offset[c+1]-1].
 * Their number for corner c is ctt_offset[c+1] - ctt_offset[c].
 * The entries contains the tree from which the query originated
 * as well as trees that are face and edge neighbors wrt. the querying
 * tree, i.e. all trees adjacent to corner c are stored.
 * The entries do not exclude face and edge neighbors but all trees
 * adjacent to corner c are stored.
 * The size of the corner_to_* arrays is num_ctt = ctt_offset[num_corners].
 *
 * The *_to_attr arrays may have arbitrary contents defined by the user.
 */
typedef struct p8est_connectivity
{
  p4est_topidx_t      num_vertices; /**< the number of vertices that define
                                         the \a embedding of the forest (not
                                         the topology) */
  p4est_topidx_t      num_trees;    /**< the number of trees */
  p4est_topidx_t      num_edges;    /**< the number of edges that help define
                                         the topology */
  p4est_topidx_t      num_corners;  /**< the number of corners that help
                                         define the topology */

  double             *vertices;     /**< an array of size
                                         (3 * \a num_vertices) */
  p4est_topidx_t     *tree_to_vertex; /**< embed each tree into \f$R^3\f$ for
                                           e.g. visualization (see
                                           p8est_vtk.h) */

  size_t              tree_attr_bytes;  /**< bytes per tree in tree_to_attr */
  char               *tree_to_attr;     /**< not touched by p4est */

  p4est_topidx_t     *tree_to_tree; /**< (6 * \a num_trees) neighbors across
                                         faces */
  int8_t             *tree_to_face; /**< (6 * \a num_trees) face to
                                         face+orientation (see description) */
  p4est_topidx_t     *tree_to_edge; /**< (12 * \a num_trees) or NULL (see
                                          description) */
  p4est_topidx_t     *ett_offset; /**< edge to offset in \a edge_to_tree and
                                       \a edge_to_edge */
  p4est_topidx_t     *edge_to_tree; /**< list of trees that meet at an edge */
  int8_t             *edge_to_edge; /**< list of tree-edges+orientations that
                                         meet at an edge (see description) */
  p4est_topidx_t     *tree_to_corner; /**< (8 * \a num_trees) or NULL (see
                                           description) */
  p4est_topidx_t     *ctt_offset; /**< corner to offset in \a corner_to_tree
                                       and \a corner_to_corner */
  p4est_topidx_t     *corner_to_tree; /**< list of trees that meet at a corner */
  int8_t             *corner_to_corner; /**< list of tree-corners that meet at
                                             a corner */
}
p8est_connectivity_t;

/** Calculate memory usage of a connectivity structure.
 * \param [in] conn   Connectivity structure.
 * \return            Memory used in bytes.
 */
size_t              p8est_connectivity_memory_used (p8est_connectivity_t *
                                                    conn);

typedef struct
{
  p4est_topidx_t      ntree;
  int8_t              nedge, naxis[3], nflip, corners;
}
p8est_edge_transform_t;

typedef struct
{
  int8_t              iedge;
  sc_array_t          edge_transforms;
}
p8est_edge_info_t;

typedef struct
{
  p4est_topidx_t      ntree;
  int8_t              ncorner;
}
p8est_corner_transform_t;

typedef struct
{
  p4est_topidx_t      icorner;
  sc_array_t          corner_transforms;
}
p8est_corner_info_t;

/** Store the corner numbers 0..7 for each tree face. */
extern const int    p8est_face_corners[6][4];

/** Store the face numbers 0..12 for each tree face. */
extern const int    p8est_face_edges[6][4];

/** Store the face numbers in the face neighbor's system. */
extern const int    p8est_face_dual[6];

<<<<<<< HEAD
/** face corners */
=======
/* face corners */

>>>>>>> 85577a0f
/** Store only the 8 out of 24 possible permutations that occur. */
extern const int    p8est_face_permutations[8][4];

/** Store the 3 occurring sets of 4 permutations per face. */
extern const int    p8est_face_permutation_sets[3][4];

/** For each face combination store the permutation set.
 * The order is [my_face][neighbor_face] */
extern const int    p8est_face_permutation_refs[6][6];

<<<<<<< HEAD
/** face edges */
=======
/* face edges */

>>>>>>> 85577a0f
/** Store only the 8 out of 24 possible permutations that occur. */
extern const int    p8est_face_edge_permutations[8][4];

/** Store the 2 occurring sets of 4 permutations per face. */
<<<<<<< HEAD
extern const int    p8est_face_edge_permutation_sets[2][4];

/** For each face combination store the permutation set.
 * The order is [my_face][neighbor_face] */
extern const int    p8est_face_edge_permutation_refs[6][6];
=======
extern const int    p8est_face_edge_permutation_sets[3][4];
>>>>>>> 85577a0f

/** Store the face numbers 0..5 for each tree edge. */
extern const int    p8est_edge_faces[12][2];

/** Store the corner numbers 0..8 for each tree edge. */
extern const int    p8est_edge_corners[12][2];

/** Store the edge corner numbers 0..1 for the corners touching a tree edge */
extern const int    p8est_edge_edge_corners[12][8];

/** Store the face corner numbers 0..3 for the faces touching a tree edge. */
extern const int    p8est_edge_face_corners[12][6][2];

/** Store the face edge numbers 0..3 for the faces touching a tree edge. */
extern const int    p8est_edge_face_edges[12][6];

/** Store the sets of permutations that occur */
extern const int    p8est_edge_corner_permutation_sets[2];

/** Store the two possible permutations that occur */
extern const int    p8est_edge_corner_permutations[2][2];

/** Store the face numbers 0..5 for each tree corner. */
extern const int    p8est_corner_faces[8][3];

/** Store the edge numbers 0..11 for each tree corner. */
extern const int    p8est_corner_edges[8][3];

/** Store the face corner numbers for the faces touching a tree corner. */
extern const int    p8est_corner_face_corners[8][6];

/** Store the edge corner numbers for the edges touching a tree corner. */
extern const int    p8est_corner_edge_corners[8][12];

/** Store the faces for each child and edge, can be -1. */
extern const int    p8est_child_edge_faces[8][12];

/** Store the faces for each child and corner, can be -1. */
extern const int    p8est_child_corner_faces[8][8];

/** Store the edges for each child and corner, can be -1. */
extern const int    p8est_child_corner_edges[8][8];

/** Transform a corner across one of the adjacent faces into a neighbor tree.
 * It expects a face permutation index that has been precomputed.
 * \param [in] c    A corner number in 0..7.
 * \param [in] f    A face number that touches the corner \a c.
 * \param [in] nf   A neighbor face that is on the other side of \f.
 * \param [in] set  A value from \a p8est_face_permutation_sets that is
 *                  obtained using \a f, \a nf, and a valid orientation:
 *                  ref = p8est_face_permutation_refs[f][nf];
 *                  set = p8est_face_permutation_sets[ref][orientation];
 * \return          The corner number in 0..7 seen from the other face.
 */
int                 p8est_connectivity_face_neighbor_corner_set
  (int c, int f, int nf, int set);

/** Transform a corner across one of the adjacent faces into a neighbor tree.
 * This version expects the neighbor face and orientation separately.
 * \param [in] c    A corner number in 0..7.
 * \param [in] f    A face number that touches the corner \a c.
 * \param [in] nf   A neighbor face that is on the other side of \f.
 * \param [in] o    The orientation between tree boundary faces \a f and \nf.
 */
int                 p8est_connectivity_face_neighbor_corner_orientation
  (int c, int f, int nf, int o);

/** Transform an edge across one of the adjacent faces into a neighbor tree.
 * This version expects the neighbor face and orientation separately.
 * \param [in] e    A edge number in 0..11.
 * \param [in] f    A face number that touches the edge \a e.
 * \param [in] nf   A neighbor face that is on the other side of \f.
 * \param [in] o    The orientation between tree boundary faces \a f and \nf.
 */
int                 p8est_connectivity_face_neighbor_edge_orientation
  (int e, int f, int nf, int o);

/** Transform a corner across one of the adjacent edges into a neighbor tree.
 * This version expects the neighbor edge and orientation separately.
 * \param [in] c    A corner number in 0..7.
 * \param [in] e    A edge number that touches the corner \a c.
 * \param [in] ne   A neighbor edge that is on the other side of \e.
 * \param [in] o    The orientation between tree boundary faces \a e and \ne.
 */
int                 p8est_connectivity_edge_neighbor_corner_orientation
  (int c, int e, int ne, int o);

/** Allocate a connectivity structure.
 * The attribute fields are initialized to NULL.
 * \param [in] num_vertices   Number of total vertices (i.e. geometric points).
 * \param [in] num_trees      Number of trees in the forest.
 * \param [in] num_edges      Number of tree-connecting edges.
 * \param [in] num_ett        Number of total trees in edge_to_tree array.
 * \param [in] num_corners    Number of tree-connecting corners.
 * \param [in] num_ctt        Number of total trees in corner_to_tree array.
 * \return                    A connectivity structure with allocated arrays.
 */
p8est_connectivity_t *p8est_connectivity_new (p4est_topidx_t num_vertices,
                                              p4est_topidx_t num_trees,
                                              p4est_topidx_t num_edges,
                                              p4est_topidx_t num_ett,
                                              p4est_topidx_t num_corners,
                                              p4est_topidx_t num_ctt);

/** Allocate a connectivity structure and populate from constants.
 * The attribute fields are initialized to NULL.
 * \param [in] num_vertices   Number of total vertices (i.e. geometric points).
 * \param [in] num_trees      Number of trees in the forest.
 * \param [in] num_edges      Number of tree-connecting edges.
 * \param [in] num_corners    Number of tree-connecting corners.
 * \param [in] eoff           Edge-to-tree offsets (num_edges + 1 values).
 *                            This must always be non-NULL; in trivial cases
 *                            it is just a pointer to a p4est_topix value of 0.
 * \param [in] coff           Corner-to-tree offsets (num_corners + 1 values).
 *                            This must always be non-NULL; in trivial cases
 *                            it is just a pointer to a p4est_topix value of 0.
 * \return                    The connectivity is checked for validity.
 */
p8est_connectivity_t *p8est_connectivity_new_copy (p4est_topidx_t
                                                   num_vertices,
                                                   p4est_topidx_t num_trees,
                                                   p4est_topidx_t num_edges,
                                                   p4est_topidx_t num_corners,
                                                   const double *vertices,
                                                   const p4est_topidx_t * ttv,
                                                   const p4est_topidx_t * ttt,
                                                   const int8_t * ttf,
                                                   const p4est_topidx_t * tte,
                                                   const p4est_topidx_t *
                                                   eoff,
                                                   const p4est_topidx_t * ett,
                                                   const int8_t * ete,
                                                   const p4est_topidx_t * ttc,
                                                   const p4est_topidx_t *
                                                   coff,
                                                   const p4est_topidx_t * ctt,
                                                   const int8_t * ctc);

/** Broadcast a connectivity structure that exists only on one process to all.
 *  On the other processors, it will be allocated using p8est_connectivity_new.
 *  \param [in] conn_in For the root process the connectivity to be broadcast,
 *                      for the other processes it must be NULL.
 *  \param [in] root    The rank of the process that provides the connectivity.
 *  \param [in] comm    The MPI communicator.
 *  \return             For the root process this is a pointer to \a conn_in.
 *                      Else, a pointer to a newly allocated connectivity
 *                      structure with the same values as \a conn_in on the
 *                      root process.
 */
p8est_connectivity_t *p8est_connectivity_bcast (p8est_connectivity_t *
                                                conn_in, int root,
                                                sc_MPI_Comm comm);

/** Destroy a connectivity structure.  Also destroy all attributes.
 */
void                p8est_connectivity_destroy (p8est_connectivity_t *
                                                connectivity);

/** Allocate or free the attribute fields in a connectivity.
 * \param [in,out] conn         The conn->*_to_attr fields must either be NULL
 *                              or previously be allocated by this function.
 * \param [in] bytes_per_tree   If 0, tree_to_attr is freed (being NULL is ok).
 *                              If positive, requested space is allocated.
 */
void                p8est_connectivity_set_attr (p8est_connectivity_t * conn,
                                                 size_t bytes_per_tree);

/** Examine a connectivity structure.
 * \return  Returns true if structure is valid, false otherwise.
 */
int                 p8est_connectivity_is_valid (p8est_connectivity_t *
                                                 connectivity);

/** Check two connectivity structures for equality.
 * \return          Returns true if structures are equal, false otherwise.
 */
int                 p8est_connectivity_is_equal (p8est_connectivity_t * conn1,
                                                 p8est_connectivity_t *
                                                 conn2);

/** Write connectivity to a sink object.
 * \param [in] conn     The connectivity to be written.
 * \param [in,out] sink The connectivity is written into this sink.
 * \return              0 on success, nonzero on error.
 */
int                 p8est_connectivity_sink (p8est_connectivity_t * conn,
                                             sc_io_sink_t * sink);

/** Allocate memory and store the connectivity information there.
 * \param [in] conn     The connectivity structure to be exported to memory.
 * \param [in] code     Encoding and compression method for serialization.
 * \return              Newly created array that contains the information.
 */
sc_array_t         *p8est_connectivity_deflate (p8est_connectivity_t * conn,
                                                p8est_connectivity_encode_t
                                                code);

/** Save a connectivity structure to disk.
 * \param [in] filename         Name of the file to write.
 * \param [in] connectivity     Valid connectivity structure.
 * \return                      Returns 0 on success, nonzero on file error.
 */
int                 p8est_connectivity_save (const char *filename,
                                             p8est_connectivity_t *
                                             connectivity);

/** Read connectivity from a source object.
 * \param [in,out] source       The connectivity is read from this source.
 * \return              The newly created connectivity, or NULL on error.
 */
p8est_connectivity_t *p8est_connectivity_source (sc_io_source_t * source);

/** Create new connectivity from a memory buffer.
 * \param [in] buffer   The connectivity is created from this memory buffer.
 * \return              The newly created connectivity, or NULL on error.
 */
p8est_connectivity_t *p8est_connectivity_inflate (sc_array_t * buffer);

/** Load a connectivity structure from disk.
 * \param [in] filename         Name of the file to read.
 * \param [out] bytes           Size in bytes of connectivity on disk or NULL.
 * \return              Returns valid connectivity, or NULL on file error.
 */
p8est_connectivity_t *p8est_connectivity_load (const char *filename,
                                               size_t * bytes);

/** Create a connectivity structure for the unit cube.
 */
p8est_connectivity_t *p8est_connectivity_new_unitcube (void);

/** Create a connectivity structure for an all-periodic unit cube.
 */
p8est_connectivity_t *p8est_connectivity_new_periodic (void);

/** Create a connectivity structure for a mostly periodic unit cube.
 * The left and right faces are identified, and bottom and top rotated.
 * Front and back are not identified.
 */
p8est_connectivity_t *p8est_connectivity_new_rotwrap (void);

/** Create a connectivity structure that contains two cubes.
 */
p8est_connectivity_t *p8est_connectivity_new_twocubes (void);

/** Create a connectivity structure that contains two cubes
 * where the two far ends are identified periodically.
 */
p8est_connectivity_t *p8est_connectivity_new_twowrap (void);

/** Create a connectivity structure that contains a few cubes.
 * These are rotated against each other to stress the topology routines.
 */
p8est_connectivity_t *p8est_connectivity_new_rotcubes (void);

/** An m by n by p array with periodicity in x, y, and z if
 * periodic_a, periodic_b, and periodic_c are true, respectively.
 */
p8est_connectivity_t *p8est_connectivity_new_brick (int m, int n, int p,
                                                    int periodic_a,
                                                    int periodic_b,
                                                    int periodic_c);

/** Create a connectivity structure that builds a spherical shell.
 * It is made up of six connected parts [-1,1]x[-1,1]x[1,2].
 * This connectivity reuses vertices and relies on a geometry transformation.
 * It is thus not suitable for p8est_connectivity_complete.
 */
p8est_connectivity_t *p8est_connectivity_new_shell (void);

/** Create a connectivity structure that builds a solid sphere.
 * It is made up of two layers and a cube in the center.
 * This connectivity reuses vertices and relies on a geometry transformation.
 * It is thus not suitable for p8est_connectivity_complete.
 */
p8est_connectivity_t *p8est_connectivity_new_sphere (void);

/** Create connectivity structure from predefined catalogue.
 * \param [in]  name            Invokes connectivity_new_* function.
 *              brick235        brick (2, 3, 5, 0, 0, 0)
 *              periodic        periodic
 *              rotcubes        rotcubes
 *              rotwrap         rotwrap
 *              shell           shell
 *              sphere          sphere
 *              twocubes        twocubes
 *              twowrap         twowrap
 *              unit            unitcube
 * \return      An initialized connectivity if name is defined, NULL else.
 */
p8est_connectivity_t *p8est_connectivity_new_byname (const char *name);

/** Uniformly refine a connectivity.
 * This is useful if you would like to uniformly refine by something other
 * than a power of 2.
 *
 * \param [in] conn         a valid connectivity
 * \param [in] num_per_edge the number of new trees in each direction
 *
 * \return a refined connectivity.
 */
p8est_connectivity_t *p8est_connectivity_refine (p8est_connectivity_t * conn,
                                                 int num_per_edge);

/** Fill an array with the axis combination of a face neighbor transform.
 * \param [in]  iface       The number of the originating face.
 * \param [in]  nface       Encoded as nface = r * 6 + nf, where nf = 0..5 is
 *                          the neigbbor's connecting face number and r = 0..3
 *                          is the relative orientation to the neighbor's face.
 *                          This encoding matches p8est_connectivity_t.
 * \param [out] ftransform  This array holds 9 integers.
 *              [0]..[2]    The coordinate axis sequence of the origin face,
 *                          the first two referring to the tangentials and the
 *                          third to the normal.  A permutation of (0, 1, 2).
 *              [3]..[5]    The coordinate axis sequence of the target face.
 *              [6]..[8]    Edge reversal flags for tangential axes (boolean);
 *                          face code in [0, 3] for the normal coordinate q:
 *                          0: q' = -q
 *                          1: q' = q + 1
 *                          2: q' = q - 1
 *                          3: q' = 2 - q
 */
void                p8est_expand_face_transform (int iface, int nface,
                                                 int ftransform[]);

/** Fill an array with the axis combination of a face neighbor transform.
 * \param [in]  itree       The number of the originating tree.
 * \param [in]  iface       The number of the originating tree's face.
 * \param [out] ftransform  This array holds 9 integers.
 *              [0]..[2]    The coordinate axis sequence of the origin face.
 *              [3]..[5]    The coordinate axis sequence of the target face.
 *              [6]..[8]    Edge reverse flag for axes t1, t2; face code for n.
 * \return                  The face neighbor tree if it exists, -1 otherwise.
 */
p4est_topidx_t      p8est_find_face_transform (p8est_connectivity_t *
                                               connectivity,
                                               p4est_topidx_t itree,
                                               int iface, int ftransform[]);

/** Fills an array with information about edge neighbors.
 * \param [in] itree    The number of the originating tree.
 * \param [in] iedge    The number of the originating edge.
 * \param [in,out] ei   A p8est_edge_info_t structure with initialized array.
 */
void                p8est_find_edge_transform (p8est_connectivity_t *
                                               connectivity,
                                               p4est_topidx_t itree,
                                               int iedge,
                                               p8est_edge_info_t * ei);

/** Fills an array with information about corner neighbors.
 * \param [in] itree    The number of the originating tree.
 * \param [in] icorner  The number of the originating corner.
 * \param [in,out] ci   A p8est_corner_info_t structure with initialized array.
 */
void                p8est_find_corner_transform (p8est_connectivity_t *
                                                 connectivity,
                                                 p4est_topidx_t itree,
                                                 int icorner,
                                                 p8est_corner_info_t * ci);

/** Internally connect a connectivity based on tree_to_vertex information.
 * Periodicity that is not inherent in the list of vertices will be lost.
 * \param [in,out] conn     The connectivity needs to have proper vertices
 *                          and tree_to_vertex fields.  The tree_to_tree
 *                          and tree_to_face fields must be allocated
 *                          and satisfy p8est_connectivity_is_valid (conn)
 *                          but will be overwritten.  The edge and corner
 *                          fields will be freed and allocated anew.
 */
void                p8est_connectivity_complete (p8est_connectivity_t * conn);

/** Removes corner and edge information of a connectivity
 *  such that enough information is left to run p8est_connectivity_complete successfully.
 *  The reduced connectivity still passes p8est_connectivity_is_valid.
 * \param [in,out] conn     The connectivity to be reduced.
 */
void                p8est_connectivity_reduce (p8est_connectivity_t * conn);

/** p8est_connectivity_permute
 * Given a permutation \a perm of the trees in a connectivity \a conn,
 * permute the trees of \a conn in place and update \a conn to match.
 * \param [in,out] conn                The connectivity whose trees are
 *                                     permuted.
 * \param [in] perm                    A permutation array, whose elements are
 *                                     size_t's.
 * \param [in] is_current_to_new       if true, the jth entry of perm is the
 *                                     new index for the entry whose current
 *                                     index is j, otherwise the jth entry of
 *                                     perm is the current index of the tree
 *                                     whose index will be j after the
 *                                     permutation.
 */
void                p8est_connectivity_permute (p8est_connectivity_t * conn,
                                                sc_array_t * perm,
                                                int is_current_to_new);

#ifdef P4EST_WITH_METIS

/** p8est_connectivity_reorder
 * This function takes a connectivity \a conn and a parameter \a k,
 * which will typically be the number of processes, and reorders the trees
 * such that if every processes is assigned (num_trees / k) trees, the
 * communication volume will be minimized.  This is intended for use with
 * connectivities that contain a large number of trees.  This should be done
 * BEFORE a p8est is created using the connectivity.  This is done in place:
 * any data structures that use indices to refer to trees before this
 * procedure will be invalid.  Note that this routine calls metis and not
 * parmetis because the connectivity is copied on every process.
 * A communicator is required because I'm not positive that metis is
 * deterministic. \a ctype determines when an edge exist between two trees in
 * the dual graph used by metis in the reordering.
 * \param [in]     comm       MPI communicator.
 * \param [in]     k          if k > 0, the number of pieces metis will use to
 *                            guide the reordering; if k = 0, the number of
 *                            pieces will be determined from the MPI
 *                            communicator.
 * \param [in,out] conn       connectivity that will be reordered.
 * \param [in]     ctype      determines when an edge exists in the dual graph
 *                            of the connectivity structure.
 */
void                p8est_connectivity_reorder (MPI_Comm comm, int k,
                                                p8est_connectivity_t * conn,
                                                p8est_connect_type_t ctype);

#endif /* P4EST_WITH_METIS */

/** p8est_connectivity_join_faces
 * This function takes an existing valid connectivity \a conn and modifies it
 * by joining two tree faces that are currently boundary faces.
 * \param [in,out] conn        connectivity that will be altered.
 * \param [in]     tree_left   tree that will be on the left side of the joined
 *                             faces.
 * \param [in]     tree_right  tree that will be on the right side of the
 *                             joined faces.
 * \param [in]     face_left   face of \a tree_left that will be joined.
 * \param [in]     face_right  face of \a tree_right that will be joined.
 * \param [in]     orientation the orientation of \a face_left and
 *                             \a face_right once joined (see the description
 *                             of p8est_connectivity_t to understand
 *                             orientation).
 */
void                p8est_connectivity_join_faces (p8est_connectivity_t *
                                                   conn,
                                                   p4est_topidx_t tree_left,
                                                   p4est_topidx_t tree_right,
                                                   int face_left,
                                                   int face_right,
                                                   int orientation);

/** p8est_connectivity_is_equivalent
 * This function compares two connectivities for equivalence: it returns
 * \a true if they are the same connectivity, or if they have the same
 * topology.  The definition of topological sameness is strict: there is no
 * attempt made to determine whether permutation and/or rotation of the trees
 * makes the connectivities equivalent.
 *
 * \param[in]      conn1    a valid connectivity
 * \param[out]     conn2    a valid connectivity
 */
int                 p8est_connectivity_is_equivalent (p8est_connectivity_t *
                                                      conn1,
                                                      p8est_connectivity_t *
                                                      conn2);

/** Return a pointer to a p8est_edge_transform_t array element. */
/*@unused@*/
static inline p8est_edge_transform_t *
p8est_edge_array_index (sc_array_t * array, size_t it)
{
  P4EST_ASSERT (array->elem_size == sizeof (p8est_edge_transform_t));
  P4EST_ASSERT (it < array->elem_count);

  return (p8est_edge_transform_t *) (array->array +
                                     sizeof (p8est_edge_transform_t) * it);
}

/** Return a pointer to a p8est_corner_transform_t array element. */
/*@unused@*/
static inline p8est_corner_transform_t *
p8est_corner_array_index (sc_array_t * array, size_t it)
{
  P4EST_ASSERT (array->elem_size == sizeof (p8est_corner_transform_t));
  P4EST_ASSERT (it < array->elem_count);

  return
    (p8est_corner_transform_t *) (array->array +
                                  sizeof (p8est_corner_transform_t) * it);
}

/** Read an ABAQUS input file from a file stream.
 *
 * This utility function reads a basic ABAQUS file supporting element type with
 * the prefix C2D4, CPS4, and S4 in 2D and of type C3D8 reading them as
 * bilinear quadrilateral and trilinear hexahedral trees respectively.
 *
 * A basic 2D mesh is given below.  The \c *Node section gives the vertex
 * number and x, y, and z components for each vertex.  The \c *Element section
 * gives the 4 vertices in 2D (8 vertices in 3D) of each element in counter
 * clockwise order. So in 2D the nodes are given as:
 *
 *   4                     3
 *   +-------------------+
 *   |                   |
 *   |                   |
 *   |                   |
 *   |                   |
 *   |                   |
 *   |                   |
 *   +-------------------+
 *   1                   2
 *
 * and in 3D they are given as:
 *
 * 8                     7
 *  +---------------------+
 *  |\                    |\
 *  | \                   | \
 *  |  \                  |  \
 *  |   \                 |   \
 *  |   5+---------------------+6
 *  |    |                |    |
 *  +----|----------------+    |
 *  4\   |               3 \   |
 *    \  |                  \  |
 *     \ |                   \ |
 *      \|                    \|
 *       +---------------------+
 *       1                     2
 *
 * \code
 * *Heading
 *  box.inp
 * *Node
 *     1,    5,   -5,    5
 *     2,    5,    5,    5
 *     3,    5,    0,    5
 *     4,   -5,    5,    5
 *     5,    0,    5,    5
 *     6,   -5,   -5,    5
 *     7,   -5,    0,    5
 *     8,    0,   -5,    5
 *     9,    0,    0,    5
 *    10,    5,    5,   -5
 *    11,    5,   -5,   -5
 *    12,    5,    0,   -5
 *    13,   -5,   -5,   -5
 *    14,    0,   -5,   -5
 *    15,   -5,    5,   -5
 *    16,   -5,    0,   -5
 *    17,    0,    5,   -5
 *    18,    0,    0,   -5
 *    19,   -5,   -5,    0
 *    20,    5,   -5,    0
 *    21,    0,   -5,    0
 *    22,   -5,    5,    0
 *    23,   -5,    0,    0
 *    24,    5,    5,    0
 *    25,    0,    5,    0
 *    26,    5,    0,    0
 *    27,    0,    0,    0
 * *Element, type=C3D8, ELSET=EB1
 *     1,       6,      19,      23,       7,       8,      21,      27,       9
 *     2,      19,      13,      16,      23,      21,      14,      18,      27
 *     3,       7,      23,      22,       4,       9,      27,      25,       5
 *     4,      23,      16,      15,      22,      27,      18,      17,      25
 *     5,       8,      21,      27,       9,       1,      20,      26,       3
 *     6,      21,      14,      18,      27,      20,      11,      12,      26
 *     7,       9,      27,      25,       5,       3,      26,      24,       2
 *     8,      27,      18,      17,      25,      26,      12,      10,      24
 * \endcode
 *
 * This code can be called two ways.  The first, when \c vertex==NULL and \c
 * tree_to_vertex==NULL, is used to count the number of trees and vertices in
 * the connectivity to be generated by the \c .inp mesh in the \a stream.  The
 * second, when \c vertices!=NULL and \c tree_to_vertex!=NULL, fill \c vertices
 * and \c tree_to_vertex.  In this case \c num_vertices and \c num_trees need
 * to be set to the maximum number of entries allocated in \c vertices and \c
 * tree_to_vertex.
 *
 * \param[in,out]  stream         file stream to read the connectivity from
 * \param[in,out]  num_vertices   the number of vertices in the connectivity
 * \param[in,out]  num_trees      the number of trees in the connectivity
 * \param[out]     vertices       the list of \c vertices of the connectivity
 * \param[out]     tree_to_vertex the \c tree_to_vertex map of the connectivity
 *
 * \returns 0 if successful and nonzero if not
 */

int                 p8est_connectivity_read_inp_stream (FILE * stream,
                                                        p4est_topidx_t *
                                                        num_vertices,
                                                        p4est_topidx_t *
                                                        num_trees,
                                                        double *vertices,
                                                        p4est_topidx_t *
                                                        tree_to_vertex);

/** Create a p4est connectivity from an ABAQUS input file.
 *
 * This utility function reads a basic ABAQUS file supporting element type with
 * the prefix C2D4, CPS4, and S4 in 2D and of type C3D8 reading them as
 * bilinear quadrilateral and trilinear hexahedral trees respectively.
 *
 * A basic 2D mesh is given below.  The \c *Node section gives the vertex
 * number and x, y, and z components for each vertex.  The \c *Element section
 * gives the 4 vertices in 2D (8 vertices in 3D) of each element in counter
 * clockwise order. So in 2D the nodes are given as:
 *
 *   4                     3
 *   +-------------------+
 *   |                   |
 *   |                   |
 *   |                   |
 *   |                   |
 *   |                   |
 *   |                   |
 *   +-------------------+
 *   1                   2
 *
 * and in 3D they are given as:
 *
 * 8                     7
 *  +---------------------+
 *  |\                    |\
 *  | \                   | \
 *  |  \                  |  \
 *  |   \                 |   \
 *  |   5+---------------------+6
 *  |    |                |    |
 *  +----|----------------+    |
 *  4\   |               3 \   |
 *    \  |                  \  |
 *     \ |                   \ |
 *      \|                    \|
 *       +---------------------+
 *       1                     2
 *
 * \code
 * *Heading
 *  box.inp
 * *Node
 *     1,    5,   -5,    5
 *     2,    5,    5,    5
 *     3,    5,    0,    5
 *     4,   -5,    5,    5
 *     5,    0,    5,    5
 *     6,   -5,   -5,    5
 *     7,   -5,    0,    5
 *     8,    0,   -5,    5
 *     9,    0,    0,    5
 *    10,    5,    5,   -5
 *    11,    5,   -5,   -5
 *    12,    5,    0,   -5
 *    13,   -5,   -5,   -5
 *    14,    0,   -5,   -5
 *    15,   -5,    5,   -5
 *    16,   -5,    0,   -5
 *    17,    0,    5,   -5
 *    18,    0,    0,   -5
 *    19,   -5,   -5,    0
 *    20,    5,   -5,    0
 *    21,    0,   -5,    0
 *    22,   -5,    5,    0
 *    23,   -5,    0,    0
 *    24,    5,    5,    0
 *    25,    0,    5,    0
 *    26,    5,    0,    0
 *    27,    0,    0,    0
 * *Element, type=C3D8, ELSET=EB1
 *     1,       6,      19,      23,       7,       8,      21,      27,       9
 *     2,      19,      13,      16,      23,      21,      14,      18,      27
 *     3,       7,      23,      22,       4,       9,      27,      25,       5
 *     4,      23,      16,      15,      22,      27,      18,      17,      25
 *     5,       8,      21,      27,       9,       1,      20,      26,       3
 *     6,      21,      14,      18,      27,      20,      11,      12,      26
 *     7,       9,      27,      25,       5,       3,      26,      24,       2
 *     8,      27,      18,      17,      25,      26,      12,      10,      24
 * \endcode
 *
 * This function reads a mesh from \a filename and returns an associated p4est
 * connectivity.
 *
 * \param[in]  filename         file to read the connectivity from
 *
 * \returns an allocated connectivity associated with the mesh in \a filename
 */
p8est_connectivity_t *p8est_connectivity_read_inp (const char *filename);

SC_EXTERN_C_END;

#endif /* !P8EST_CONNECTIVITY_H */<|MERGE_RESOLUTION|>--- conflicted
+++ resolved
@@ -250,12 +250,8 @@
 /** Store the face numbers in the face neighbor's system. */
 extern const int    p8est_face_dual[6];
 
-<<<<<<< HEAD
-/** face corners */
-=======
 /* face corners */
 
->>>>>>> 85577a0f
 /** Store only the 8 out of 24 possible permutations that occur. */
 extern const int    p8est_face_permutations[8][4];
 
@@ -266,25 +262,13 @@
  * The order is [my_face][neighbor_face] */
 extern const int    p8est_face_permutation_refs[6][6];
 
-<<<<<<< HEAD
-/** face edges */
-=======
 /* face edges */
 
->>>>>>> 85577a0f
 /** Store only the 8 out of 24 possible permutations that occur. */
 extern const int    p8est_face_edge_permutations[8][4];
 
 /** Store the 2 occurring sets of 4 permutations per face. */
-<<<<<<< HEAD
-extern const int    p8est_face_edge_permutation_sets[2][4];
-
-/** For each face combination store the permutation set.
- * The order is [my_face][neighbor_face] */
-extern const int    p8est_face_edge_permutation_refs[6][6];
-=======
 extern const int    p8est_face_edge_permutation_sets[3][4];
->>>>>>> 85577a0f
 
 /** Store the face numbers 0..5 for each tree edge. */
 extern const int    p8est_edge_faces[12][2];

cimport numpy as np

#+++++++++++++++++++++++++++++++++++++++++++++++++++++++++++++++++++++++++++++++
cdef class Info:
  cdef tuple _shape

#+++++++++++++++++++++++++++++++++++++++++++++++++++++++++++++++++++++++++++++++
cdef class CellInfo(Info):
  pass

#+++++++++++++++++++++++++++++++++++++++++++++++++++++++++++++++++++++++++++++++
cdef class QuadLocalInfo(CellInfo):
  cdef public _root
  cdef public _idx
  cdef public _level
  cdef public _origin
  cdef public _weight
  cdef public _adapt
  cdef public _cell_adj
  cdef public _cell_adj_face
  cdef public _cell_adj_subface
  cdef public _cell_adj_order
  cdef public _cell_adj_level
  cdef public _cell_adj_rank
<<<<<<< HEAD
  cdef public _cell_nodes
  cdef public _cell_node_adj
=======
  cdef public _nodes
>>>>>>> 82ee642e

#+++++++++++++++++++++++++++++++++++++++++++++++++++++++++++++++++++++++++++++++
cdef class QuadGhostInfo(CellInfo):
  cdef public _rank
  cdef public _root
  cdef public _idx
  cdef public _level
  cdef public _origin


#+++++++++++++++++++++++++++++++++++++++++++++++++++++++++++++++++++++++++++++++
cdef class HexLocalInfo(QuadLocalInfo):
  pass

#+++++++++++++++++++++++++++++++++++++++++++++++++++++++++++++++++++++++++++++++
cdef class HexGhostInfo(QuadGhostInfo):
  pass

#+++++++++++++++++++++++++++++++++++++++++++++++++++++++++++++++++++++++++++++++
cdef class NodelInfo(Info):
  cdef public _idx
  cdef public _cells
  cdef public _cells_inv<|MERGE_RESOLUTION|>--- conflicted
+++ resolved
@@ -22,12 +22,7 @@
   cdef public _cell_adj_order
   cdef public _cell_adj_level
   cdef public _cell_adj_rank
-<<<<<<< HEAD
-  cdef public _cell_nodes
-  cdef public _cell_node_adj
-=======
   cdef public _nodes
->>>>>>> 82ee642e
 
 #+++++++++++++++++++++++++++++++++++++++++++++++++++++++++++++++++++++++++++++++
 cdef class QuadGhostInfo(CellInfo):

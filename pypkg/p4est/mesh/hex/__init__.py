--- conflicted
+++ resolved
@@ -11,12 +11,6 @@
   slab_spherical_cube_hole,
   icosahedron_spherical_shell,
   icosahedron_shell )
-<<<<<<< HEAD
-
 from .topo import (
   hex_cell_nodes )
-=======
-from .topo import (
-  hex_cell_nodes )
-from .amr import HexAMR
->>>>>>> 4f23ce39
+from .amr import HexAMR
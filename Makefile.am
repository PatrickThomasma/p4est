
# This file is part of p4est.
# Makefile.am in toplevel directory

ACLOCAL_AMFLAGS = -I config @P4EST_SC_AMFLAGS@
if P4EST_SC_MK_USE
@P4EST_SC_MK_INCLUDE@
endif

# initialize empty variables
AM_CPPFLAGS =
BUILT_SOURCES =
CLEANFILES =
DISTCLEANFILES =
EXTRA_DIST =
LDADD =
LINT_CSOURCES =
TESTS =
bin_PROGRAMS =
check_PROGRAMS =
include_HEADERS =
lib_LTLIBRARIES =
nodist_include_HEADERS =
noinst_HEADERS =
noinst_PROGRAMS =
sysconf_DATA =
dist_p4estdata_DATA =

# pkg-config configuration file
pkgconfig_DATA = config/p4est_autotools.pc

# use this if you want to link in p4est without autotools
sysconf_DATA += config/Makefile.p4est.mk
CLEANFILES += config/Makefile.p4est.mk
config/Makefile.p4est.mk : config/Makefile.p4est.pre
	cat $< | \
        sed -e 's,{\(\(.*prefix\|sysconfdir\)\)},{p4est_\1},g' \
            -e 's,^\(\(.*prefix\|sysconfdir\) *=\),p4est_\1,g' > $@

# install p4est m4 macros in the correct directory
p4estaclocaldir = $(datadir)/aclocal
dist_p4estaclocal_DATA = \
        config/p4est_include.m4 config/p4est_metis.m4 config/p4est_petsc.m4

# install p4est data files in the correct directory
p4estdatadir = $(datadir)/data

# setup test environment
if P4EST_MPIRUN
LOG_COMPILER = @P4EST_MPIRUN@
AM_LOG_FLAGS = @P4EST_MPI_TEST_FLAGS@
endif

# recurse only into subpackages
SUBDIRS = @P4EST_SC_SUBDIR@
DIST_SUBDIRS = $(SUBDIRS)

# handle toplevel directory
EXTRA_DIST += \
        bootstrap p4estindent build-aux/git-version-gen build-aux/git2cl doc
DISTCLEANFILES += @P4EST_DISTCLEAN@ \
<<<<<<< HEAD
        _configs.sed src/p4est_config.h config/p4est_autotools.pc
.PHONY: ChangeLog
=======
        _configs.sed config/p4est_config.h config/p4est_autotools.pc

.PHONY: lint ChangeLog
>>>>>>> 1ff359cc

# non-recursive build
include src/Makefile.am
include test/Makefile.am
include example/mesh/Makefile.am
include example/particles/Makefile.am
include example/points/Makefile.am
include example/simple/Makefile.am
include example/spheres/Makefile.am
include example/steps/Makefile.am
include example/tetgen/Makefile.am
include example/timings/Makefile.am
include example/balance_seeds/Makefile.am

## This was only used for our lint code, which needs to be replaced.
##
## # lint static syntax checker
## ALL_LINT_FLAGS = $(LINT_FLAGS) $(DEFS) $(DEFAULT_INCLUDES) $(INCLUDES) \
##                  $(MPI_INCLUDES) $(AM_CPPFLAGS) $(CPPFLAGS) $(AM_CFLAGS) \
##                  $(src_libp4est_a_CPPFLAGS)
## lint:
## if LINT
## 	@for subdir in $(SUBDIRS) ; do \
## 		echo "Making $@ in $$subdir"; \
## 		(cd $$subdir && $(MAKE) $(AM_MAKEFLAGS) lint) ; \
## 	done
## 	for f in $(LINT_CSOURCES) ; do \
## 		$(LINT) $(ALL_LINT_FLAGS) $(top_srcdir)/$$f || \
## 		echo "Lint check failed for $$f" ; \
## 	done
## else
## 	@echo "Static source code check disabled by configure"
## endif
## .PHONY: lint

# revision control and ChangeLog
ChangeLog:
	(GIT_DIR=@top_srcdir@/.git git log > .ChangeLog.tmp && \
         cat .ChangeLog.tmp | @top_srcdir@/build-aux/git2cl > ChangeLog) ; \
        rm -f .ChangeLog.tmp

dist-hook:
	echo $(VERSION) > $(distdir)/.tarball-version
	(GITGEN_VERSION=`(cd @top_srcdir@ && ./build-aux/git-version-gen\
                .tarball-version)` ; \
	 test "x$(VERSION)" = "x$${GITGEN_VERSION}" || \
         ((echo "Stale version;"; echo $(VERSION); echo "$${GITGEN_VERSION}"; \
           echo "Please run:" ; \
           echo "     (cd @top_srcdir@ && ./bootstrap)" ; \
           echo "before make dist") 1>&2 ; rm -r $(distdir) ; exit 1))
if P4EST_DIST_DENY
	@echo "-----------------------------------------------------"
	@echo "make dist does not work with external libsc"
	@echo "-----------------------------------------------------"
	rm -rf $(distdir)
	@exit 1
endif

install-data-hook:
	cd $(DESTDIR)$(pkgconfigdir) && \
              mv -f p4est_autotools.pc "p4est-$(VERSION).pc"

uninstall-hook:
	cd $(DESTDIR)$(pkgconfigdir) && rm -f "p4est-$(VERSION).pc"

clean-local:
	rm -f ChangeLog *vtu *.visit *.p4c *.p4p *.p8c *.p8p

maintainer-clean-local:
	rm -rf doxygen

doxygen: Doxyfile
	doxygen

.PHONY: doxygen<|MERGE_RESOLUTION|>--- conflicted
+++ resolved
@@ -59,14 +59,8 @@
 EXTRA_DIST += \
         bootstrap p4estindent build-aux/git-version-gen build-aux/git2cl doc
 DISTCLEANFILES += @P4EST_DISTCLEAN@ \
-<<<<<<< HEAD
-        _configs.sed src/p4est_config.h config/p4est_autotools.pc
+        _configs.sed config/p4est_config.h config/p4est_autotools.pc
 .PHONY: ChangeLog
-=======
-        _configs.sed config/p4est_config.h config/p4est_autotools.pc
-
-.PHONY: lint ChangeLog
->>>>>>> 1ff359cc
 
 # non-recursive build
 include src/Makefile.am
